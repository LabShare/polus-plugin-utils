from setuptools import setup, find_packages

# with open("README.md", "r") as fh:
#     long_description = fh.read()

with open("./polus/_plugins/VERSION", "r") as fh:
    version = fh.read()
    with open("./polus/_plugins/VERSION", "w") as fw:
        fw.write(version)

package_data = ["_plugins/VERSION"]

setup(
    name="polus-plugins",
    version=version,
    author="Nick Schaub",
    author_email="nick.schaub@nih.gov",
    description="API for Polus Plugins.",
    # long_description=long_description,
    # long_description_content_type="text/markdown",
    # project_urls={
    #     'Documentation': 'https://bfio.readthedocs.io/en/latest/',
    #     'Source': 'https://github.com/polusai/polus-data'
    # },
    # entry_points={'napari.plugin': 'bfio = bfio.bfio'},
    packages=find_packages(),
    package_data={"polus": package_data},
    classifiers=[
        "Development Status :: 5 - Production/Stable",
        "Programming Language :: Python :: 3",
        "License :: OSI Approved :: MIT License",
        "Operating System :: OS Independent",
    ],
    python_requires=">=3.7",
    install_requires=[
        "pygithub>=1.55",
        "docker>=5.0.3",
        "pydantic>=1.8.2",
<<<<<<< HEAD
        "pyhthon_on_whales>=0.34.0",
=======
        "python_on_whales>=0.34.0",
>>>>>>> 9e38bead
    ],
)<|MERGE_RESOLUTION|>--- conflicted
+++ resolved
@@ -36,10 +36,6 @@
         "pygithub>=1.55",
         "docker>=5.0.3",
         "pydantic>=1.8.2",
-<<<<<<< HEAD
-        "pyhthon_on_whales>=0.34.0",
-=======
         "python_on_whales>=0.34.0",
->>>>>>> 9e38bead
     ],
 )