import os, struct, json
import trimesh
import DracoPy
import numpy as np
from functools import cmp_to_key


class Quantize():
    """
    A class used to quantize mesh vertex positions for Neuroglancer precomputed
    meshes to a specified number of bits.
    
    Based on the C++ code provided here: https://github.com/google/neuroglancer/issues/266#issuecomment-739601142

    Attributes
    ----------
    upper_bound : int 
        The largest integer used to represent a vertex position.
    scale : np.ndarray
        Array containing the scaling factors for each dimension. 
    offset : np.ndarray
        Array containing the offset values for each dimension. 
    """

    def __init__(self, fragment_origin, fragment_shape, input_origin, quantization_bits):
        """
        Parameters
        ----------
        fragment_origin : np.ndarray
            Minimum input vertex position to represent.
        fragment_shape : np.ndarray
            The inclusive maximum vertex position to represent is `fragment_origin + fragment_shape`.
        input_origin : np.ndarray
            The offset to add to input vertices before quantizing them.
        quantization_bits : int
            The number of bits to use for quantization.
        """
        self.upper_bound = np.iinfo(np.uint32).max >> (np.dtype(np.uint32).itemsize*8 - quantization_bits)
        self.scale = self.upper_bound / fragment_shape
        self.offset = input_origin - fragment_origin + 0.5/self.scale
    
    def __call__(self, vertices):
        """ Quantizes an Nx3 numpy array of vertex positions.
        
        Parameters
        ----------
        vertices : np.ndarray
            Nx3 numpy array of vertex positions.
        
        Returns
        -------
        np.ndarray
            Quantized vertex positions.
        """
        output = np.minimum(self.upper_bound, np.maximum(0, self.scale*(vertices + self.offset))).astype(np.uint32)
        return output


def cmp_zorder(lhs, rhs):
    """Compare z-ordering
    
    Code taken from https://en.wikipedia.org/wiki/Z-order_curve
    """
    def less_msb(x: int, y: int):
        return x < y and x < (x ^ y)

    # Assume lhs and rhs array-like objects of indices.
    assert len(lhs) == len(rhs)
    # Will contain the most significant dimension.
    msd = 2
    # Loop over the other dimensions.
    for dim in [1, 0]:
        # Check if the current dimension is more significant
        # by comparing the most significant bits.
        if less_msb(lhs[msd] ^ rhs[msd], lhs[dim] ^ rhs[dim]):
            msd = dim
    return lhs[msd] - rhs[msd]


def generate_mesh_decomposition(mesh, nodes_per_dim, quantization_bits):
    """Decomposes and quantizes a mesh according to the desired number of nodes and bits.
    
    A mesh is decomposed into a set of submeshes by partitioning the bounding box into
    nodes_per_dim**3 equal subvolumes . The positions of the vertices within 
    each subvolume are quantized according to the number of bits specified. The nodes 
    and corresponding submeshes are sorted along a z-curve.
    
    Parameters
    ----------
    mesh : trimesh.base.Trimesh 
        A Trimesh mesh object to decompose.
    nodes_per_dim : int
        Number of nodes along each dimension.
    quantization_bits : int
        Number of bits for quantization. Should be 10 or 16.
    
    Returns
    -------
    nodes : list
        List of z-curve sorted node coordinates corresponding to each subvolume. 
    submeshes : list
        List of z-curve sorted meshes.
    """

    # Scale our mesh coordinates.
    scale = nodes_per_dim/(mesh.vertices.max(axis=0) - mesh.vertices.min(axis=0))
    verts_scaled = scale*(mesh.vertices - mesh.vertices.min(axis=0))

    scaled_mesh = mesh.copy()
    scaled_mesh.vertices = verts_scaled

    # Define plane normals and scale mesh.
    nyz, nxz, nxy = np.eye(3)
    
    # create submeshes. 
    submeshes = []
    nodes = []
    for x in range(0, nodes_per_dim):
        mesh_x = trimesh.intersections.slice_mesh_plane(scaled_mesh, plane_normal=nyz, plane_origin=nyz*x)
        mesh_x = trimesh.intersections.slice_mesh_plane(mesh_x, plane_normal=-nyz, plane_origin=nyz*(x+1))
        for y in range(0, nodes_per_dim):
            mesh_y = trimesh.intersections.slice_mesh_plane(mesh_x, plane_normal=nxz, plane_origin=nxz*y)
            mesh_y = trimesh.intersections.slice_mesh_plane(mesh_y, plane_normal=-nxz, plane_origin=nxz*(y+1))
            for z in range(0, nodes_per_dim):
                mesh_z = trimesh.intersections.slice_mesh_plane(mesh_y, plane_normal=nxy, plane_origin=nxy*z)
                mesh_z = trimesh.intersections.slice_mesh_plane(mesh_z, plane_normal=-nxy, plane_origin=nxy*(z+1))
                
                # Initialize Quantizer.
                quantizer = Quantize(
                    fragment_origin=np.array([x, y, z]), 
                    fragment_shape=np.array([1, 1, 1]), 
                    input_origin=np.array([0,0,0]), 
                    quantization_bits=quantization_bits
                )
    
                if len(mesh_z.vertices) > 0:
                    mesh_z.vertices = quantizer(mesh_z.vertices)
                    submeshes.append(mesh_z)
                    nodes.append([x,y,z])
    
    # Sort in Z-curve order
    submeshes, nodes = zip(*sorted(zip(submeshes, nodes), key=cmp_to_key(lambda x, y: cmp_zorder(x[1], y[1]))))
            
    return nodes, submeshes


def generate_multires_mesh(
    mesh, 
    directory, 
    segment_id, 
    num_lods,
    transformation_matrix=None,
    quantization_bits=16, 
    compression_level=5, 
    mesh_subdirectory='mesh'):
    """ Generates a Neuroglancer precomputed multiresolution mesh.
    
    Parameters
    ----------
    mesh : trimesh.base.Trimesh 
        A Trimesh mesh object to decompose.
    directory : str
        Neuroglancer precomputed volume directory.
    segment_id : str
        The ID of the segment to which the mesh belongs. 
    num_lods : int
        Number of levels of detail to generate.
    transformation_matrix: np.ndarray
        A 3x4 numpy array representing a coordinate transform matrix. 
        If None, identity is used.
    quantization_bits : int
        Number of bits for mesh vertex quantization. Can only be 10 or 16. 
    compression_level : int
        Level of compression for Draco format.
    mesh_subdirectory : str
        Name of the mesh subdirectory within the Neuroglancer volume directory.    
    """

    if transformation_matrix is None:
        transformation_matrix = np.array([1,0,0,0,0,1,0,0,0,0,1,0]).reshape(3,4)

    # Define key variables. 
    lods = np.arange(0, num_lods)
    chunk_shape = (mesh.vertices.max(axis=0) - mesh.vertices.min(axis=0))/2**lods.max()
    grid_origin = mesh.vertices.min(axis=0)
    lod_scales = np.array([2**lod for lod in lods])
    vertex_offsets = np.array([[0., 0., 0.] for _ in range(num_lods)])

    print(f'mesh vertices pre-cleanup: {mesh.vertices.shape}')
    print(f'mesh faces pre-cleanup: {mesh.faces.shape}')

    # Clean up mesh.
    mesh.remove_degenerate_faces()
    mesh.remove_duplicate_faces()
    mesh.remove_unreferenced_vertices()
    mesh.remove_infinite_values()
    mesh.fill_holes()

    print(f'mesh vertices post-cleanup: {mesh.vertices.shape}')
    print(f'mesh faces post-cleanup: {mesh.faces.shape}')

    # Create directory
    mesh_dir = os.path.join(directory, mesh_subdirectory)
    os.makedirs(mesh_dir, exist_ok=True)

    fragment_offsets = []
    fragment_positions = []
    # Write fragment binaries.
    with open(os.path.join(mesh_dir, f'{segment_id}'), 'wb') as f:
        ## We create scales from finest to coarsest.
        for scale in lod_scales[::-1]:
<<<<<<< HEAD
            
            print(f'mesh vertices pre-decimation: {mesh.vertices.shape}')
            print(f'mesh faces pre-decimation: {mesh.faces.shape}')
            print(f'lod_scales max: {lod_scales.max()}, scale: {scale}')
=======

            # Decimate mesh and clean. Decrease number of faces by scale sqaured.
            num_faces = int(mesh.faces.shape[0]//(lod_scales.max()/scale)**2)
>>>>>>> b2431b3f

            # Decimate mesh and clean. Decrease number of faces by scale sqaured.
            num_faces = int(mesh.faces.shape[0]//(lod_scales.max()/scale)**2)           
            print(f'num_faces = {num_faces}')

            scaled_mesh = mesh.simplify_quadratic_decimation(num_faces)
            scaled_mesh.remove_degenerate_faces()
            scaled_mesh.remove_duplicate_faces()
            scaled_mesh.remove_unreferenced_vertices()
            scaled_mesh.remove_infinite_values()
            scaled_mesh.fill_holes()
            
            print(f'mesh vertices post-decimation: {scaled_mesh.vertices.shape}')
            print(f'mesh faces post-decimation: {scaled_mesh.faces.shape}')

            nodes, submeshes = generate_mesh_decomposition(scaled_mesh, scale, quantization_bits)

            lod_offsets = []
            for submesh in submeshes:
                # Only write non-empty meshes.
                if len(submesh.vertices) > 0:
                    draco = DracoPy.encode_mesh_to_buffer(
                                points=submesh.vertices.flatten(), 
                                faces=submesh.faces.flatten(), 
                                quantization_bits=quantization_bits,
                                compression_level=compression_level)

                    f.write(draco)
                    lod_offsets.append(len(draco))
                else:
                    lod_offsets.append(0)

            fragment_positions.append(np.array(nodes))
            fragment_offsets.append(np.array(lod_offsets))
    
    num_fragments_per_lod = np.array([len(nodes) for nodes in fragment_positions])

    # Add mesh subdir to the main info file.
    with open(os.path.join(directory, 'info'), 'r+') as f:
        info = json.loads(f.read())
        f.seek(0)
        info['mesh'] = mesh_subdirectory
        json.dump(info, f)
    
    # Write manifest file.
    with open(os.path.join(mesh_dir, f'{segment_id}.index'), 'wb') as f:
        f.write(chunk_shape.astype('<f').tobytes())
        f.write(grid_origin.astype('<f').tobytes())
        f.write(struct.pack('<I', num_lods))
        f.write(lod_scales.astype('<f').tobytes())
        f.write(vertex_offsets.astype('<f').tobytes(order='C'))
        f.write(num_fragments_per_lod.astype('<I').tobytes())
        for frag_pos, frag_offset in zip(fragment_positions, fragment_offsets):
            f.write(frag_pos.T.astype('<I').tobytes(order='C'))
            f.write(frag_offset.astype('<I').tobytes(order='C'))
    
    # Write mesh info file. We override the file here. 
    # But that's fine since it never changes.
    with open(os.path.join(mesh_dir, 'info'), 'w') as f:
        info = {
            '@type': 'neuroglancer_multilod_draco',
            'vertex_quantization_bits': quantization_bits,
<<<<<<< HEAD
            'transform': [0,325,0,0,
                          325,0,0,0,
                          0,0,325,0],
=======
            'transform': transformation_matrix.flatten().tolist(),
>>>>>>> b2431b3f
            'lod_scale_multiplier': 1
        }
        json.dump(info, f)<|MERGE_RESOLUTION|>--- conflicted
+++ resolved
@@ -149,10 +149,11 @@
     directory, 
     segment_id, 
     num_lods,
-    transformation_matrix=None,
-    quantization_bits=16, 
-    compression_level=5, 
+    transformation_matrix=None, 
+    quantization_bits=16,
+    compression_level=5,
     mesh_subdirectory='mesh'):
+    
     """ Generates a Neuroglancer precomputed multiresolution mesh.
     
     Parameters
@@ -209,16 +210,9 @@
     with open(os.path.join(mesh_dir, f'{segment_id}'), 'wb') as f:
         ## We create scales from finest to coarsest.
         for scale in lod_scales[::-1]:
-<<<<<<< HEAD
-            
-            print(f'mesh vertices pre-decimation: {mesh.vertices.shape}')
-            print(f'mesh faces pre-decimation: {mesh.faces.shape}')
-            print(f'lod_scales max: {lod_scales.max()}, scale: {scale}')
-=======
 
             # Decimate mesh and clean. Decrease number of faces by scale sqaured.
             num_faces = int(mesh.faces.shape[0]//(lod_scales.max()/scale)**2)
->>>>>>> b2431b3f
 
             # Decimate mesh and clean. Decrease number of faces by scale sqaured.
             num_faces = int(mesh.faces.shape[0]//(lod_scales.max()/scale)**2)           
@@ -281,13 +275,7 @@
         info = {
             '@type': 'neuroglancer_multilod_draco',
             'vertex_quantization_bits': quantization_bits,
-<<<<<<< HEAD
-            'transform': [0,325,0,0,
-                          325,0,0,0,
-                          0,0,325,0],
-=======
             'transform': transformation_matrix.flatten().tolist(),
->>>>>>> b2431b3f
             'lod_scale_multiplier': 1
         }
         json.dump(info, f)