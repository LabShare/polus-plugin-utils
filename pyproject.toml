[tool.poetry]
authors = ["Nicholas Schaub <nick.schaub@nih.gov>", "Camilo Velez <camilo.velez@axleinfo.com>"]
description = "Python API to configure and run Polus Plugins."
license = "License :: OSI Approved :: MIT License"
maintainers = ["Camilo Velez <camilo.velez@axleinfo.com>"]
name = "polus-plugins"
packages = [{include = "polus", from = "src"}]
readme = "README.md"
repository = "https://github.com/PolusAI/polus-plugins"
version = "0.1.1"

[tool.poetry.dependencies]
<<<<<<< HEAD
=======

click = "^8.1.3"
cwltool = "^3.1.20230513155734"
fsspec = "^2023.6.0"
pydantic = ">=1.10.9, <2.0"
pygithub = "^1.58.2"
>>>>>>> f10a227b
python = ">=3.9, <3.12"

click = "^8.1.3"
cwltool = "^3.1.20230513155734"
fsspec = "^2023.6.0"
pydantic = ">=1.10.9, <2.0"
pygithub = "^1.58.2"
python-on-whales = "^0.57.0"
pyyaml = "^6.0"
tqdm = "^4.65.0"
xmltodict = "^0.13.0"

[tool.poetry.group.dev.dependencies]
<<<<<<< HEAD
python = ">=3.9, <3.12"
=======
>>>>>>> f10a227b
black = "^23.3.0"
bump2version = "^1.0.1"
datamodel-code-generator = "^0.17.1"
flake8 = "^6.0.0"
fsspec = "^2023.1.0"
mypy = "^1.4.0"
nox = "^2022.11.21"
poetry = "^1.3.2"
pre-commit = "^3.3.3"
pydantic = "^1.10.4"
pydantic-to-typescript = "^1.0.10"
pytest = "^7.3.2"
pytest-benchmark = "^4.0.0"
pytest-cov = "^4.1.0"
pytest-sugar = "^0.9.7"
pytest-xdist = "^3.3.1"
<<<<<<< HEAD
=======
python = ">=3.9, <3.12"
>>>>>>> f10a227b
python-on-whales = "^0.57.0"
pyyaml = "^6.0"
ruff = "^0.0.274"
tqdm = "^4.64.1"
xmltodict = "^0.13.0"

[build-system]
build-backend = "poetry.core.masonry.api"
requires = ["poetry-core"]

[tool.isort]
profile = "black"

[tool.pytest.ini_options]
addopts = [
  "--import-mode=importlib",
]
markers = [
  "repo: marks tests that validate plugin.json files in local repo",
]<|MERGE_RESOLUTION|>--- conflicted
+++ resolved
@@ -10,15 +10,6 @@
 version = "0.1.1"
 
 [tool.poetry.dependencies]
-<<<<<<< HEAD
-=======
-
-click = "^8.1.3"
-cwltool = "^3.1.20230513155734"
-fsspec = "^2023.6.0"
-pydantic = ">=1.10.9, <2.0"
-pygithub = "^1.58.2"
->>>>>>> f10a227b
 python = ">=3.9, <3.12"
 
 click = "^8.1.3"
@@ -32,10 +23,8 @@
 xmltodict = "^0.13.0"
 
 [tool.poetry.group.dev.dependencies]
-<<<<<<< HEAD
 python = ">=3.9, <3.12"
-=======
->>>>>>> f10a227b
+
 black = "^23.3.0"
 bump2version = "^1.0.1"
 datamodel-code-generator = "^0.17.1"
@@ -52,10 +41,6 @@
 pytest-cov = "^4.1.0"
 pytest-sugar = "^0.9.7"
 pytest-xdist = "^3.3.1"
-<<<<<<< HEAD
-=======
-python = ">=3.9, <3.12"
->>>>>>> f10a227b
 python-on-whales = "^0.57.0"
 pyyaml = "^6.0"
 ruff = "^0.0.274"
