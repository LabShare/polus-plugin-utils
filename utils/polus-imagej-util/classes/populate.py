--- conflicted
+++ resolved
@@ -1034,10 +1034,6 @@
             # Write the cookiecutter template file
             with open(cookiecutter_path,'w') as fw:
                 json.dump(template, fw,indent=4)
-<<<<<<< HEAD
-            
-=======
->>>>>>> e34769b1
 
 """This section of uses the above classes to generate cookiecutter templates"""
 
@@ -1060,45 +1056,30 @@
         # Save a directory for the cookietin json files
         cookietin_path = cwd.joinpath('utils/polus-imagej-util/cookietin')
         
-<<<<<<< HEAD
-=======
         # Get the pipeline VERSION
         version_path = Path(__file__).parents[1].joinpath('VERSION')
         with open(version_path, 'r') as fhand:
             version = next(fhand)
         
->>>>>>> e34769b1
         # Build the json dictionary to be passed to the cookiecutter module 
         populater.build_json(
             'Benjamin Houghton', 
             'benjamin.houghton@axleinfo.com', 
             'bthoughton', 
-<<<<<<< HEAD
-            '0.5.0', 
-            cookietin_path)
-=======
             version, 
             cookietin_path)
     
     finally:
->>>>>>> e34769b1
         
         print('Shutting down JVM\n')
         
         # Remove the imagej instance
         del populater._ij
-<<<<<<< HEAD
-    
-    finally:
+        
         # Shut down JVM
         jpype.shutdownJVM()
-=======
-        
-        # Shut down JVM
-        jpype.shutdownJVM()
     
     print('Updating templates with previously genreated ops')
->>>>>>> e34769b1
     
     # Instantiate the generated ops parser and update templates with manifests
     parser = GeneratedParser()
