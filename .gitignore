--- conflicted
+++ resolved
@@ -173,22 +173,6 @@
 #macOS
 *.DS_Store
 
-<<<<<<< HEAD
-# python/editor specific files to ignore
-dist/
-build/
-*.pyc
-*.pyo
-*.swp
-*.egg-info
-*.conf
-__pycache__
 
-# data folder to ignore
-datautils/filepattern-generator-plugin/
-.gitignore
-utils/filepattern-generator-plugin/
-=======
 #husky
-node_modules
->>>>>>> 09d647e0
+node_modules