"""Methods for all plugin objects."""
# pylint: disable=W1203, W0212, enable=W1201
import enum
import json
import logging
import pathlib
import random
import signal
import typing
from os.path import relpath

import fsspec
import yaml  # type: ignore
from cwltool.context import RuntimeContext
from cwltool.factory import Factory
<<<<<<< HEAD
from cwltool.utils import CWLObjectType
=======
>>>>>>> 84a33d72
from python_on_whales import docker

from polus.plugins._plugins.cwl import CWL_BASE_DICT
from polus.plugins._plugins.io import (
    input_to_cwl,
    io_to_yml,
    output_to_cwl,
    outputs_cwl,
)
from polus.plugins._plugins.utils import name_cleaner

logger = logging.getLogger("polus.plugins")

StrPath = typing.TypeVar("StrPath", str, pathlib.Path)


class IOKeyError(Exception):
    """Raised when trying to set invalid I/O parameter."""


class MissingInputValues(Exception):
    """Raised when there are required input values that have not been set."""


class _PluginMethods:
    def _check_inputs(self):
        """Check if all required inputs have been set."""
        _in = [x for x in self.inputs if x.required and not x.value]  # type: ignore
        if len(_in) > 0:
            raise MissingInputValues(
                f"{[x.name for x in _in]} are required inputs but have not been set"  # type: ignore
            )

    @property
    def organization(self):
        """Plugin container's organization."""
        return self.containerId.split("/")[0]

    def load_config(self, path: StrPath):
        """Load configured plugin from file."""
        with open(path, encoding="utf=8") as fw:
            config = json.load(fw)
        inp = config["inputs"]
        out = config["outputs"]
        for k, v in inp.items():
            if k in self._io_keys:
                setattr(self, k, v)
        for k, v in out.items():
            if k in self._io_keys:
                setattr(self, k, v)
        logger.debug(f"Loaded config from {path}")

    def run(
        self,
        gpus: typing.Union[None, str, int] = "all",
        **kwargs,
    ):
        self._check_inputs()
        inp_dirs = []
        out_dirs = []

        for i in self.inputs:
            if isinstance(i.value, pathlib.Path):
                inp_dirs.append(str(i.value))

        for o in self.outputs:
            if isinstance(o.value, pathlib.Path):
                out_dirs.append(str(o.value))

        inp_dirs_dict = {x: f"/data/inputs/input{n}" for (n, x) in enumerate(inp_dirs)}
        out_dirs_dict = {
            x: f"/data/outputs/output{n}" for (n, x) in enumerate(out_dirs)
        }

        mnts_in = [
            [f"type=bind,source={k},target={v},readonly"]  # must be a list of lists
            for (k, v) in inp_dirs_dict.items()
        ]
        mnts_out = [
            [f"type=bind,source={k},target={v}"]  # must be a list of lists
            for (k, v) in out_dirs_dict.items()
        ]

        mnts = mnts_in + mnts_out
        args = []

        for i in self.inputs:
            if i.value is not None:  # do not include those with value=None
                i._validate()
                args.append(f"--{i.name}")

                if isinstance(i.value, pathlib.Path):
                    args.append(inp_dirs_dict[str(i.value)])

                elif isinstance(i.value, enum.Enum):
                    args.append(str(i.value._name_))

                else:
                    args.append(str(i.value))

        for o in self.outputs:
            if o.value is not None:  # do not include those with value=None
                o._validate()
                args.append(f"--{o.name}")

                if isinstance(o.value, pathlib.Path):
                    args.append(out_dirs_dict[str(o.value)])

                elif isinstance(o.value, enum.Enum):
                    args.append(str(o.value._name_))

                else:
                    args.append(str(o.value))

        container_name = f"polus{random.randint(10, 99)}"

        def sig(
            signal, frame  # pylint: disable=W0613, W0621
        ):  # signal handler to kill container when KeyboardInterrupt
            print(f"Exiting container {container_name}")
            docker.kill(container_name)

        signal.signal(
            signal.SIGINT, sig
        )  # make of sig the handler for KeyboardInterrupt
        if gpus is None:
            logger.info(
                f"Running container without GPU. {self.__class__.__name__} version {self.version.version}"
            )
            docker_ = docker.run(
                self.containerId,
                args,
                name=container_name,
                remove=True,
                mounts=mnts,
                **kwargs,
            )
            print(docker_)
        else:
            logger.info(
                f"Running container with GPU: --gpus {gpus}. {self.__class__.__name__} version {self.version.version}"
            )
            docker_ = docker.run(
                self.containerId,
                args,
                gpus=gpus,
                name=container_name,
                remove=True,
                mounts=mnts,
                **kwargs,
            )
            print(docker_)

    @property
    def _config(self):
        model_ = self.dict()
        for inp in model_["inputs"]:
            inp["value"] = None
        return model_

    @property
    def manifest(self):
        """Plugin manifest."""
        manifest_ = json.loads(self.json(exclude={"_io_keys", "versions", "id"}))
        manifest_["version"] = manifest_["version"]["version"]
        return manifest_

    def __getattribute__(self, name):
        if name != "_io_keys" and hasattr(self, "_io_keys"):
            if name in self._io_keys:
                value = self._io_keys[name].value
                if isinstance(value, enum.Enum):
                    value = value.name
                return value

        return super().__getattribute__(name)

    def __setattr__(self, name, value):
        if name == "_fs":
            if not issubclass(type(value), fsspec.spec.AbstractFileSystem):
                raise ValueError("_fs must be an fsspec FileSystem")
            for i in self.inputs:
                i._fs = value
            for o in self.outputs:
                o._fs = value
            return

        if name != "_io_keys" and hasattr(self, "_io_keys"):
            if name in self._io_keys:
                logger.debug(
                    f"Value of {name} in {self.__class__.__name__} set to {value}"
                )
                self._io_keys[name].value = value
                return
            raise IOKeyError(
                f"Attempting to set {name} in {self.__class__.__name__} but"
                "{name} is not a valid I/O parameter"
            )

        super().__setattr__(name, value)

    def _to_cwl(self):
        """Return CWL yml as dict."""
        cwl_dict = CWL_BASE_DICT
        cwl_dict["inputs"] = {}
        cwl_dict["outputs"] = {}
        inputs = [input_to_cwl(x) for x in self.inputs]
        inputs = inputs + [output_to_cwl(x) for x in self.outputs]
        for inp in inputs:
            cwl_dict["inputs"].update(inp)
        outputs = [outputs_cwl(x) for x in self.outputs]
        for out in outputs:
            cwl_dict["outputs"].update(out)
        cwl_dict["requirements"]["DockerRequirement"]["dockerPull"] = self.containerId
        return cwl_dict

<<<<<<< HEAD
    def save_cwl(self, path: StrPath) -> pathlib.Path:
        """Save plugin as CWL command line tool."""
        assert str(path).rsplit(".", maxsplit=1)[-1] == "cwl", "Path must end in .cwl"
        with open(path, "w", encoding="utf-8") as file:
            yaml.dump(self._to_cwl(), file)
        return pathlib.Path(path)
=======
    def save_cwl(self, path: typing.Union[str, pathlib.Path]):
        """Save plugin as CWL command line tool."""
        assert str(path).split(".")[-1] == "cwl", "Path must end in .cwl"
        with open(path, "w") as file:
            yaml.dump(self._to_cwl(), file)
        return path
>>>>>>> 84a33d72

    @property
    def _cwl_io(self) -> dict:
        """Dict of I/O for CWL."""
        return {
            x.name: io_to_yml(x) for x in self._io_keys.values() if x.value is not None
        }

<<<<<<< HEAD
    def save_cwl_io(self, path) -> pathlib.Path:
        """Save plugin's I/O values to yml file to be used with CWL command line tool."""
        self._check_inputs()
        assert str(path).rsplit(".", maxsplit=1)[-1] == "yml", "Path must end in .yml"
        with open(path, "w", encoding="utf-8") as file:
            yaml.dump(self._cwl_io, file)
        return pathlib.Path(path)

    def run_cwl(
        self,
        cwl_path: typing.Optional[StrPath] = None,
        io_path: typing.Optional[StrPath] = None,
    ) -> typing.Union[CWLObjectType, str, None]:
=======
    def save_cwl_io(self, path):
        """Save plugin's I/O values to yml file to be used with CWL command line tool."""
        self._check_inputs()
        assert str(path).split(".")[-1] == "yml", "Path must end in .yml"
        with open(path, "w") as file:
            yaml.dump(self._cwl_io, file)
        return path

    def run_cwl(
        self,
        cwl_path: typing.Optional[typing.Union[str, pathlib.Path]] = None,
        io_path: typing.Optional[typing.Union[str, pathlib.Path]] = None,
    ):
>>>>>>> 84a33d72
        """Run configured plugin in CWL.

        Run plugin as a CWL command line tool after setting I/O values.
        Two files will be generated: a CWL (`.cwl`) command line tool
        and an I/O file (`.yml`). They will be generated in
        current working directory if no paths are specified. Optional paths
        for these files can be specified with arguments `cwl_path`,
        and `io_path` respectively.

        Args:
            cwl_path: [Optional] target path for `.cwl` file
            io_path: [Optional] target path for `.yml` file

        """
        if not self.outDir:
            raise ValueError("")

        if not cwl_path:
            _p = pathlib.Path.cwd().joinpath(name_cleaner(self.name) + ".cwl")
            _cwl = self.save_cwl(_p)
        else:
            _cwl = self.save_cwl(cwl_path)

        if not io_path:
            _p = pathlib.Path.cwd().joinpath(name_cleaner(self.name) + ".yml")
            self.save_cwl_io(_p)  # saves io to make it visible to user
        else:
            self.save_cwl_io(io_path)  # saves io to make it visible to user

<<<<<<< HEAD
        outdir_path = self.outDir.parent.relative_to(pathlib.Path.cwd())
        r_c = RuntimeContext({"outdir": str(outdir_path)})
        fac = Factory(runtime_context=r_c)
=======
        outdir_path = relpath(self.outDir.parent)  # type: ignore
        rc = RuntimeContext({"outdir": outdir_path})
        fac = Factory(runtime_context=rc)
>>>>>>> 84a33d72
        cwl = fac.make(str(_cwl))
        return cwl(**self._cwl_io)  # object's io dict is used instead of .yml file

    def __lt__(self, other):
        return self.version < other.version

    def __gt__(self, other):
        return other.version < self.version

    def __repr__(self) -> str:
        return f"{self.__class__.__name__}(name='{self.name}', version={self.version.version})"<|MERGE_RESOLUTION|>--- conflicted
+++ resolved
@@ -13,10 +13,7 @@
 import yaml  # type: ignore
 from cwltool.context import RuntimeContext
 from cwltool.factory import Factory
-<<<<<<< HEAD
 from cwltool.utils import CWLObjectType
-=======
->>>>>>> 84a33d72
 from python_on_whales import docker
 
 from polus.plugins._plugins.cwl import CWL_BASE_DICT
@@ -233,21 +230,12 @@
         cwl_dict["requirements"]["DockerRequirement"]["dockerPull"] = self.containerId
         return cwl_dict
 
-<<<<<<< HEAD
     def save_cwl(self, path: StrPath) -> pathlib.Path:
         """Save plugin as CWL command line tool."""
         assert str(path).rsplit(".", maxsplit=1)[-1] == "cwl", "Path must end in .cwl"
         with open(path, "w", encoding="utf-8") as file:
             yaml.dump(self._to_cwl(), file)
         return pathlib.Path(path)
-=======
-    def save_cwl(self, path: typing.Union[str, pathlib.Path]):
-        """Save plugin as CWL command line tool."""
-        assert str(path).split(".")[-1] == "cwl", "Path must end in .cwl"
-        with open(path, "w") as file:
-            yaml.dump(self._to_cwl(), file)
-        return path
->>>>>>> 84a33d72
 
     @property
     def _cwl_io(self) -> dict:
@@ -256,7 +244,6 @@
             x.name: io_to_yml(x) for x in self._io_keys.values() if x.value is not None
         }
 
-<<<<<<< HEAD
     def save_cwl_io(self, path) -> pathlib.Path:
         """Save plugin's I/O values to yml file to be used with CWL command line tool."""
         self._check_inputs()
@@ -270,21 +257,6 @@
         cwl_path: typing.Optional[StrPath] = None,
         io_path: typing.Optional[StrPath] = None,
     ) -> typing.Union[CWLObjectType, str, None]:
-=======
-    def save_cwl_io(self, path):
-        """Save plugin's I/O values to yml file to be used with CWL command line tool."""
-        self._check_inputs()
-        assert str(path).split(".")[-1] == "yml", "Path must end in .yml"
-        with open(path, "w") as file:
-            yaml.dump(self._cwl_io, file)
-        return path
-
-    def run_cwl(
-        self,
-        cwl_path: typing.Optional[typing.Union[str, pathlib.Path]] = None,
-        io_path: typing.Optional[typing.Union[str, pathlib.Path]] = None,
-    ):
->>>>>>> 84a33d72
         """Run configured plugin in CWL.
 
         Run plugin as a CWL command line tool after setting I/O values.
@@ -314,15 +286,9 @@
         else:
             self.save_cwl_io(io_path)  # saves io to make it visible to user
 
-<<<<<<< HEAD
         outdir_path = self.outDir.parent.relative_to(pathlib.Path.cwd())
         r_c = RuntimeContext({"outdir": str(outdir_path)})
         fac = Factory(runtime_context=r_c)
-=======
-        outdir_path = relpath(self.outDir.parent)  # type: ignore
-        rc = RuntimeContext({"outdir": outdir_path})
-        fac = Factory(runtime_context=rc)
->>>>>>> 84a33d72
         cwl = fac.make(str(_cwl))
         return cwl(**self._cwl_io)  # object's io dict is used instead of .yml file
 
