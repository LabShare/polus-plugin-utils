"""Render Overlay."""
import ast
import logging
import os
from pathlib import Path
<<<<<<< HEAD
from typing import Any
from typing import Optional
=======
from typing import Any, Optional
>>>>>>> 355b7431

import filepattern as fp
import microjson.model as mj
import numpy as np
import pydantic
import vaex
<<<<<<< HEAD
from pydantic import root_validator
=======
from pydantic import root_validator, validator
>>>>>>> 355b7431

logger = logging.getLogger(__name__)
logger.setLevel(logging.INFO)

POLUS_TAB_EXT = os.environ.get("POLUS_TAB_EXT", ".csv")
EXT = (".arrow", ".feather")


def convert_vaex_dataframe(file_path: Path) -> vaex.dataframe.DataFrame:
    """The vaex reading of tabular data with (".csv", ".feather", ".arrow") format.

    Args:
        file_path: Path to tabular data.

    Returns:
        A vaex dataframe.
    """
    if file_path.name.endswith(".csv"):
        return vaex.read_csv(Path(file_path), convert=True, chunk_size=5_000_000)
    if file_path.name.endswith(EXT):
        return vaex.open(Path(file_path))
    return None


class CustomOverlayModel(pydantic.BaseModel):
    """Setting up configuration for pydantic base model."""

    class Config:
        """Model configuration."""

        extra = "allow"
        allow_population_by_field_name = True


class Validator(CustomOverlayModel):
    """Validate stiching vector path and stiching pattern fields.

    This validates values passed for stitch_path and stitch_pattern attributes.

    Args:
        stitch_path: Path to the stitching vector, containing x and y image positions.
        stitch_pattern: Pattern to parse image filenames in stitching vector.

    Returns:
        Attribute values

    """

    stitch_path: str
    stitch_pattern: str

    @root_validator(pre=True)
    def validate_stitch_path(cls, values: dict) -> dict:  # noqa: N805
        """Validate stitch path and stitch pattern."""
        stitch_path = values.get("stitch_path")
        stitch_pattern = values.get("stitch_pattern")
        if stitch_path is not None and not Path(stitch_path).exists():
            msg = "Stitching path does not exists!! Please do check path again"
            raise ValueError(msg)
        if stitch_path is not None and Path(stitch_path).exists():
            with Path.open(Path(stitch_path)) as f:
                line = f.readlines()
                if line is None:
                    msg = (
                        "Stitching vector is empty so grid positions cannot be defined"
                    )
                    raise ValueError(msg)
        if stitch_path is not None and Path(stitch_path).exists():
            files = fp.FilePattern(stitch_path, stitch_pattern)
            if len(files) == 0:
                msg = "Define stitch pattern again!!! as it is unable to parse file"
                raise ValueError(msg)

        return values


class PolygonSpec(Validator):
    """Polygon is a two-dimensional planar shape with straight sides.

    This generates rectangular polygon coordinates from (x, y) coordinate positions.

    Args:
        stitch_path: Path to the stitching vector, containing x and y image positions.
        stitch_pattern: Pattern to parse image filenames in stitching vector.
        group_by: Variable to group image filenames in stitching vector.

    Returns:
        A list of a list of tuples of rectangular polygon coordinates.

    """

    stitch_path: str
    stitch_pattern: str
    group_by: Optional[str] = None

    @property
    def get_coordinates(self) -> list[Any]:
        """Generate rectangular polygon coordinates."""
        files = fp.FilePattern(self.stitch_path, self.stitch_pattern)
        self.group_by = None if self.group_by == "None" else self.group_by

        if self.group_by is not None:
            var_list = files.get_unique_values()
            var_dict = {k: len(v) for k, v in var_list.items() if k == self.group_by}
            gp_value = var_dict[self.group_by]
            gp_dict = {self.group_by: gp_value}

            coordinates = []
            for i, matching in enumerate(files.get_matching(**gp_dict)):
                if i == 0:
                    cell_width = matching[0]["posX"]
                x, y = matching[0]["posX"], matching[0]["posY"]
                pos1 = [x, y]
                pos2 = [x + cell_width, y]
                pos3 = [x + cell_width, y + cell_width]
                pos4 = [x, y + cell_width]
                pos5 = [x, y]
                poly = str([[pos1, pos2, pos3, pos4, pos5]])
                if gp_value:
                    poly = np.repeat(str(poly), gp_value)
                coordinates.append(poly)
            coordinates = np.concatenate(coordinates).ravel().tolist()
        else:
            coordinates = []
            cell_width = list(files())[1][0]["posX"]
            for _, file in enumerate(files()):
                x, y = file[0]["posX"], file[0]["posY"]
                pos1 = [x, y]
                pos2 = [x + cell_width, y]
                pos3 = [x + cell_width, y + cell_width]
                pos4 = [x, y + cell_width]
                pos5 = [x, y]
                poly = str([[pos1, pos2, pos3, pos4, pos5]])
                coordinates.append(poly)

        mapped_coordinates = []
        for file, cor in zip(files(), coordinates):
            filename = str(file[1][0])
            coord_dict = {"file": filename, "coordinates": cor}
            mapped_coordinates.append(coord_dict)

        return mapped_coordinates


class PointSpec(Validator):
    """Polygon is a two-dimensional planar shape with straight sides.

    This generates rectangular polygon coordinates from (x, y) coordinate positions.

    Args:
        stitch_path: Path to the stitching vector, containing x and y image positions.
        stitch_pattern: Pattern to parse image filenames in stitching vector.
        group_by: Variable to group image filenames in stitching vector.

    Returns:
        A list of tuples of centroids of a rectangular polygon..

    """

    stitch_path: str
    stitch_pattern: str
    group_by: Optional[str] = None

    @property
    def get_coordinates(self) -> list[Any]:
        """Generate rectangular polygon coordinates."""
        files = fp.FilePattern(self.stitch_path, self.stitch_pattern)
        self.group_by = None if self.group_by == "None" else self.group_by

        if self.group_by is not None:
            var_list = files.get_unique_values()
            var_dict = {k: len(v) for k, v in var_list.items() if k == self.group_by}
            gp_value = var_dict[self.group_by]
            gp_dict = {self.group_by: gp_value}

            coordinates = []
            for i, matching in enumerate(files.get_matching(**gp_dict)):
                if i == 0:
                    cell_width = matching[0]["posY"]
                x, y = matching[0]["posX"], matching[0]["posY"]
                x1 = x
                y1 = y + cell_width
                x2 = x + cell_width
                y2 = y
                position = ((x1 + x2) / 2, (y1 + y2) / 2)
                if gp_value:
                    poly = np.repeat(str(position), gp_value)
                coordinates.append(poly)
            coordinates = np.concatenate(coordinates).ravel().tolist()

        else:
            coordinates = []
            cell_width = list(files())[1][0]["posX"]
            for _, file in enumerate(files()):
                x, y = file[0]["posX"], file[0]["posY"]
                x1 = x
                y1 = y + cell_width
                x2 = x + cell_width
                y2 = y
                position = ((x1 + x2) / 2, (y1 + y2) / 2)
                coordinates.append(position)

        mapped_coordinates = []
        for file, cor in zip(files(), coordinates):
            filename = str(file[1][0])
            coord_dict = {"file": filename, "coordinates": cor}
            mapped_coordinates.append(coord_dict)

        return mapped_coordinates
<<<<<<< HEAD
=======


class ValidatedProperties(mj.Properties):
    """Properties with validation."""

    @validator("string", pre=True, each_item=True)
    def validate_str(cls, v):  # pylint: disable=no-self-argument
        """Validate string."""
        if v is None:
            return ""
        return v

    @validator("numeric", pre=True, each_item=True)
    def validate_num(cls, v):  # pylint: disable=no-self-argument
        """Validate numeric."""
        if v is None:
            return np.nan
        return v
>>>>>>> 355b7431


class RenderOverlayModel(CustomOverlayModel):
    """Generate JSON overlays using microjson python package.

    Args:
        file_path: Path to input file.
        coordinates: List of geometry coordinates.
        geometry_type: Type of geometry (Polygon, Points, bbbox).
        out_dir: Path to output directory.
    """

    file_path: Path
    coordinates: list[Any]
    geometry_type: str
    out_dir: Path

    @pydantic.validator("file_path", pre=True)
    def validate_file_path(cls, value: Path) -> Path:  # noqa: N805
        """Validate file path."""
        if not Path(value).exists():
            msg = "File path does not exists!! Please do check path again"
            raise ValueError(msg)
        if (
            Path(value).exists()
            and not Path(value).name.startswith(".")
            and Path(value).name.endswith(".csv")
        ):
            data = vaex.read_csv(Path(value))
            if data.shape[0] | data.shape[1] == 0:
                msg = "data doesnot exists"
                raise ValueError(msg)

        elif (
            Path(value).exists()
            and not Path(value).name.startswith(".")
            and Path(value).name.endswith(EXT)
        ):
            data = vaex.open(Path(value))
            if data.shape[0] | data.shape[1] == 0:
                msg = "data doesnot exists"
                raise ValueError(msg)

        return value

    @property
    def microjson_overlay(self) -> None:
        """Create microjson overlays in JSON Format."""
        if self.file_path.name.endswith((".csv", ".feather", ".arrow")):
            data = convert_vaex_dataframe(self.file_path)
            des_columns = [
                feature
                for feature in data.get_column_names()
                if data.data_type(feature) == str
            ]

            int_columns = [
                feature
                for feature in data.get_column_names()
                if data.data_type(feature) == int or data.data_type(feature) == float
            ]

            if len(int_columns) == 0:
                msg = "Features with integer datatype do not exist"
                raise ValueError(msg)

            if len(des_columns) == 0:
                msg = "Descriptive features do not exist"
                raise ValueError(msg)

            data["geometry_type"] = np.repeat(self.geometry_type, data.shape[0])
            data["type"] = np.repeat("Feature", data.shape[0])

            excolumns = ["geometry_type", "type"]

            des_columns = [col for col in des_columns if col not in excolumns]

            features: list[mj.Feature] = []

            for d, cor in zip(data.iterrows(), self.coordinates):
                _, row = d
                if row["intensity_image"] == cor["file"]:
                    desc = [{key: row[key]} for key in des_columns]
                    nume = [{key: row[key]} for key in int_columns]

                    descriptive_dict = {}
                    for sub_dict in desc:
                        descriptive_dict.update(sub_dict)

                    numeric_dict = {}
                    for sub_dict in nume:
                        numeric_dict.update(sub_dict)

                    GeometryClass = getattr(mj, row["geometry_type"])  # noqa: N806
                    cor_value = ast.literal_eval(cor["coordinates"])
                    geometry = GeometryClass(
                        type=row["geometry_type"],
                        coordinates=cor_value,
                    )

                    # create a new properties object dynamically
<<<<<<< HEAD
                    properties = mj.Properties(
=======
                    properties = ValidatedProperties(
>>>>>>> 355b7431
                        string=descriptive_dict,
                        numeric=numeric_dict,
                    )

                    # Create a new Feature object
                    feature = mj.MicroFeature(
                        type=row["type"],
                        geometry=geometry,
                        properties=properties,
                    )
                    features.append(feature)

            valrange = [
                {i: {"min": data[i].min(), "max": data[i].max()}} for i in int_columns
            ]
            valrange_dict = {}
            for sub_dict in valrange:
                valrange_dict.update(sub_dict)

            # Create a list of descriptive fields
            descriptive_fields = des_columns

            # Create a new FeatureCollection object
            feature_collection = mj.MicroFeatureCollection(
                type="FeatureCollection",
                features=features,
                value_range=valrange_dict,
                descriptive_fields=descriptive_fields,
                coordinatesystem={
                    "axes": [
                        {
                            "name": "x",
                            "unit": "micrometer",
                            "type": "cartesian",
                            "pixelsPerUnit": 1,
                            "description": "x-axis",
                        },
                        {
                            "name": "y",
                            "unit": "micrometer",
                            "type": "cartesian",
                            "pixelsPerUnit": 1,
                            "description": "y-axis",
                        },
                    ],
                    "origo": "top-left",
                },
            )

            if len(feature_collection.model_dump_json()) == 0:
                msg = "JSON file is empty"
                raise ValueError(msg)
            if len(feature_collection.model_dump_json()) > 0:
                out_name = Path(self.out_dir, f"{self.file_path.stem}_overlay.json")
                with Path.open(out_name, "w") as f:
                    f.write(
                        feature_collection.model_dump_json(
                            indent=2,
                            exclude_unset=True,
                        ),
                    )
                    logger.info(f"Saving overlay json file: {out_name}")<|MERGE_RESOLUTION|>--- conflicted
+++ resolved
@@ -3,23 +3,16 @@
 import logging
 import os
 from pathlib import Path
-<<<<<<< HEAD
 from typing import Any
-from typing import Optional
-=======
-from typing import Any, Optional
->>>>>>> 355b7431
+from typing import Optional, Union
 
 import filepattern as fp
 import microjson.model as mj
 import numpy as np
 import pydantic
 import vaex
-<<<<<<< HEAD
 from pydantic import root_validator
-=======
-from pydantic import root_validator, validator
->>>>>>> 355b7431
+from pydantic import validator
 
 logger = logging.getLogger(__name__)
 logger.setLevel(logging.INFO)
@@ -229,27 +222,30 @@
             mapped_coordinates.append(coord_dict)
 
         return mapped_coordinates
-<<<<<<< HEAD
-=======
 
 
 class ValidatedProperties(mj.Properties):
     """Properties with validation."""
 
     @validator("string", pre=True, each_item=True)
-    def validate_str(cls, v):  # pylint: disable=no-self-argument
+    def validate_str(
+        cls,
+        v: str,
+    ) -> Union[str, None]:  # pylint: disable=no-self-argument
         """Validate string."""
         if v is None:
             return ""
         return v
 
     @validator("numeric", pre=True, each_item=True)
-    def validate_num(cls, v):  # pylint: disable=no-self-argument
+    def validate_num(
+        cls,
+        v: int,
+    ) -> Union[int, np.nan]:  # pylint: disable=no-self-argument
         """Validate numeric."""
         if v is None:
             return np.nan
         return v
->>>>>>> 355b7431
 
 
 class RenderOverlayModel(CustomOverlayModel):
@@ -351,11 +347,7 @@
                     )
 
                     # create a new properties object dynamically
-<<<<<<< HEAD
-                    properties = mj.Properties(
-=======
                     properties = ValidatedProperties(
->>>>>>> 355b7431
                         string=descriptive_dict,
                         numeric=numeric_dict,
                     )
