fail_fast: true

repos:

  - repo: https://github.com/psf/black
    rev: '23.3.0'
    hooks:
      - id: black
        language_version: python3.9
        exclude: ^src\/polus\/plugins\/_plugins\/models\/\w*Schema.py$

  - repo: https://github.com/charliermarsh/ruff-pre-commit
    # Ruff version.
    rev: 'v0.0.265'
    hooks:
      - id: ruff
        exclude: |
          (?x)(
            ^test_[a-zA-Z0-9]+.py$|
            ^src\/polus\/plugins\/_plugins\/models\/\w*Schema.py$
          )
        args: [--fix]

  - repo: https://github.com/pre-commit/mirrors-mypy
<<<<<<< HEAD
    rev: v1.1.1
    hooks:
      - id: mypy
        exclude: src/
=======
    rev: 'v1.2.0'
    hooks:
      - id: mypy
        exclude: ^src\/polus\/plugins\/_plugins\/models\/\w*Schema.py$
>>>>>>> 8188753f
        additional_dependencies: [types-requests==2.28.11.8]<|MERGE_RESOLUTION|>--- conflicted
+++ resolved
@@ -22,15 +22,8 @@
         args: [--fix]
 
   - repo: https://github.com/pre-commit/mirrors-mypy
-<<<<<<< HEAD
-    rev: v1.1.1
-    hooks:
-      - id: mypy
-        exclude: src/
-=======
     rev: 'v1.2.0'
     hooks:
       - id: mypy
         exclude: ^src\/polus\/plugins\/_plugins\/models\/\w*Schema.py$
->>>>>>> 8188753f
         additional_dependencies: [types-requests==2.28.11.8]