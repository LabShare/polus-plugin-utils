import pathlib
import json
import typing
import logging
import enum
import re
import pprint
import os
import uuid
import signal
import random

from typing import Union
from python_on_whales import docker

from pydantic import BaseModel, Extra, errors, validator
from pydantic.error_wrappers import ValidationError
import github
from polus._plugins._plugin_model import Input as WippInput
from polus._plugins._plugin_model import Output as WippOutput
from polus._plugins._plugin_model import WIPPPluginManifest

"""
Set up logging for the module
"""
logging.basicConfig(
    format="%(asctime)s - %(name)-8s - %(levelname)-8s - %(message)s",
    datefmt="%d-%b-%y %H:%M:%S",
)
logger = logging.getLogger("polus.plugins")
logger.setLevel(logging.INFO)

"""
Initialize the Github interface
"""


def init_github(auth=None):

    if auth is None:

        # Try to get an auth key from an environment variable
        auth = os.environ.get("GITHUB_AUTH", None)

        if auth is None:
            gh = github.Github()
            logger.warning("Initialized Github connection with no user token.")
            return gh
        else:
            logger.debug("Found auth token in GITHUB_AUTH environment variable.")

    else:
        logger.debug("Github auth token supplied as input.")

    gh = github.Github(login_or_token=auth)
    logger.debug(
        f"Initialized Github connection with token for user: {gh.get_user().login}"
    )

    return gh


"""
Plugin Fetcher Class
"""
PLUGINS = {}


class _Plugins(object):
    def __getattribute__(self, name):
        if name in PLUGINS.keys():
            return PLUGINS[name].copy()
        return object.__getattribute__(self, name)

    def __len__(self):
        return len(self.list())

    def __repr__(self):
        return pprint.pformat(self.list())

    @property
    def list(self):
        output = list(PLUGINS.keys())
        output.sort()
        return output

    def refresh(self):
        """Refresh the plugin list

        This should be optimized, since it will become noticeably slow when
        there are many plugins.
        """

        organizations = list(PLUGIN_DIR.iterdir())

        for org in organizations:

            if org.is_file():
                continue

            for file in org.iterdir():

                with open(file, "r") as fr:
                    plugin = submit_plugin(json.load(fr))

                # Create the entry if it doesn't exist
                if plugin.__class__.__name__ not in PLUGINS.keys():
                    PLUGINS[plugin.__class__.__name__] = plugin

                # If the entry exists, update it if the current version is newer
                elif PLUGINS[plugin.__class__.__name__] < plugin:
                    PLUGINS[plugin.__class__.__name__] = plugin

                # Add the current version to the list of available versions
                PLUGINS[plugin.__class__.__name__].versions.append(plugin.version)


plugins = _Plugins()

"""
Paths and Fields
"""
# Location to store any discovered plugin manifests
PLUGIN_DIR = pathlib.Path(__file__).parent.joinpath("manifests")

# Fields that must be in a plugin manifest
REQUIRED_FIELDS = [
    "name",
    "version",
    "description",
    "author",
    "containerId",
    "inputs",
    "outputs",
    "ui",
]

"""
Enums for validating plugin input, output, and ui components
"""
WIPP_TYPES = {
    "collection": pathlib.Path,
    "pyramid": pathlib.Path,
    "csvCollection": pathlib.Path,
    "genericData": pathlib.Path,
    "stitchingVector": pathlib.Path,
    "notebook": pathlib.Path,
    "tensorflowModel": pathlib.Path,
    "tensorboardLogs": pathlib.Path,
    "pyramidAnnotation": pathlib.Path,
    "integer": int,
    "number": float,
    "string": str,
    "boolean": bool,
    "array": list,
    "enum": enum.Enum,
}


class OutputTypes(str, enum.Enum):
    """This is needed until the json schema is updated"""

    collection = "collection"
    pyramid = "pyramid"
    csvCollection = "csvCollection"
    genericData = "genericData"
    stitchingVector = "stitchingVector"
    notebook = "notebook"
    tensorflowModel = "tensorflowModel"
    tensorboardLogs = "tensorboardLogs"
    pyramidAnnotation = "pyramidAnnotation"

    @classmethod
    def list(cls):
        return list(map(lambda c: c.value, cls))


class InputTypes(str, enum.Enum):
    """This is needed until the json schema is updated"""

    collection = "collection"
    pyramid = "pyramid"
    csvCollection = "csvCollection"
    genericData = "genericData"
    stitchingVector = "stitchingVector"
    notebook = "notebook"
    tensorflowModel = "tensorflowModel"
    tensorboardLogs = "tensorboardLogs"
    pyramidAnnotation = "pyramidAnnotation"
    integer = "integer"
    number = "number"
    string = "string"
    boolean = "boolean"
    array = "array"
    enum = "enum"

    @classmethod
    def list(cls):
        return list(map(lambda c: c.value, cls))


""" Plugin and Input/Output Classes """


class Version(BaseModel):
    version: str

    def __init__(self, version):

        super().__init__(version=version)

    @validator("version")
    def semantic_version(cls, value):

        version = value.split(".")

        assert (
            len(version) == 3
        ), "Version must follow semantic versioning. See semver.org for more information."

        return value

    @property
    def major(self):
        return self.version.split(".")[0]

    @property
    def minor(self):
        return self.version.split(".")[1]

    @property
    def patch(self):
        return self.version.split(".")[2]

    def __lt__(self, other):

        assert isinstance(other, Version), "Can only compare version objects."

        if other.major > self.major:
            return True
        elif other.major == self.major:
            if other.minor > self.minor:
                return True
            elif other.minor == self.minor:
                if other.patch > self.patch:
                    return True
                else:
                    return False
            else:
                return False
        else:
            return False

    def __gt__(self, other):

        return other < self

    def __eq__(self, other):

        return (
            other.major == self.major
            and other.minor == self.minor
            and other.patch == self.patch
        )


class IOBase(BaseModel):

    type: typing.Any
    options: typing.Optional[dict] = None
    value: typing.Optional[typing.Any] = None
    id: typing.Optional[typing.Any] = None

    def _validate(self):

        value = self.value

        if value is None:

            if self.required:
                raise TypeError(
                    f"The input value ({self.name}) is required, but the value was not set."
                )

            else:
                return

        if self.type == InputTypes.enum:
            try:
                if isinstance(value, str):
                    value = enum.Enum(self.name, self.options["values"])[value]
                elif not isinstance(value, enum.Enum):
                    raise ValueError

            except KeyError:
                logging.error(
                    f"Value ({value}) is not a valid value for the enum input ({self.name}). Must be one of {self.options['values']}."
                )
                raise
        else:
            value = WIPP_TYPES[self.type](value)

            if isinstance(value, pathlib.Path):

                value = value.absolute()
                assert value.exists()
                assert value.is_dir()

        super().__setattr__("value", value)

    def __setattr__(self, name, value):

        if name not in ["value", "id"]:
            # Don't permit any other values to be changed
            raise TypeError(f"Cannot set property: {name}")

        super().__setattr__(name, value)

        if name == "value":
            self._validate()


class Output(WippOutput, IOBase):
    """Required until JSON schema is fixed"""

    type: OutputTypes


class Input(WippInput, IOBase):
    """Required until JSON schema is fixed"""

    type: InputTypes

    def __init__(self, **data):

        super().__init__(**data)

        if self.description is None:
            logger.warning(
                f"The input ({self.name}) is missing the description field. This field is not required but should be filled in."
            )


# class RunSettings(object):

#     gpu: typing.Union[int, typing.List[int], None] = -1
#     gpu: typing.Union[int, None] = -1
#     mem: int = -1


class Plugin(WIPPPluginManifest):
    """Required until json schema is fixed"""

    version: Version
    inputs: typing.List[Input]
    outputs: typing.List[Output]
    versions: typing.List[Version] = []
    id: uuid.UUID

    class Config:
        extra = Extra.allow
        allow_mutation = False

    def __init__(self, **data):

        data["id"] = uuid.uuid4()

        super().__init__(**data)

        self.Config.allow_mutation = True
        self._io_keys = {i.name: i for i in self.inputs}
        self._io_keys.update({o.name: o for o in self.outputs})
        self.Config.allow_mutation = False

        if self.author == "":
            logger.warning(
                f"The plugin ({self.name}) is missing the author field. This field is not required but should be filled in."
            )

    @validator("version", pre=True)
    def cast_version(cls, value):

        return Version(version=value)

    @property
    def organization(self):
        return self.containerId.split("/")[0]

<<<<<<< HEAD
    def run(self, gpu: bool = True, gpu_count: int = -1, **kwargs):
=======
    def run(
        self,
        gpus: Union[None, str, int] = "all",
        **kwargs,
    ):
>>>>>>> 6310a681

        inp_dirs = []
        out_dirs = []

        for i in self.inputs:
            if isinstance(i.value, pathlib.Path):
                inp_dirs.append(str(i.value))

        for o in self.outputs:
            if isinstance(o.value, pathlib.Path):
                out_dirs.append(str(o.value))

        inp_dirs_dict = {x: f"/data/inputs/input{n}" for (n, x) in enumerate(inp_dirs)}
        out_dirs_dict = {
            x: f"/data/outputs/output{n}" for (n, x) in enumerate(out_dirs)
        }

        mnts_in = [
<<<<<<< HEAD
            docker.types.Mount(v, k, type="bind", read_only=True)
            for (k, v) in inp_dirs_dict.items()
        ]
        mnts_out = [
            docker.types.Mount(v, k, type="bind") for (k, v) in out_dirs_dict.items()
=======
            [f"type=bind,source={k},target={v},readonly"]  # must be a list of lists
            for (k, v) in inp_dirs_dict.items()
        ]
        mnts_out = [
            [f"type=bind,source={k},target={v}"]  # must be a list of lists
            for (k, v) in out_dirs_dict.items()
>>>>>>> 6310a681
        ]

        mnts = mnts_in + mnts_out
        args = []

        for i in self.inputs:
            i._validate()
            args.append(f"--{i.name}")

            if isinstance(i.value, pathlib.Path):
                args.append(inp_dirs_dict[str(i.value)])

            else:
                args.append(str(i.value))

        for o in self.outputs:
            o._validate()
            args.append(f"--{o.name}")

            if isinstance(o.value, pathlib.Path):
                args.append(out_dirs_dict[str(o.value)])
            else:
                args.append(str(o.value))

<<<<<<< HEAD
        client = docker.from_env()
        if gpu:
            logger.info("Running container with GPU. gpu_count = %s" % gpu_count)
            dc = client.containers.run(
                self.containerId,
                args,
                mounts=mnts,
                user=f"{os.getuid()}:{os.getegid()}",
                device_requests=[
                    docker.types.DeviceRequest(count=gpu_count, capabilities=[["gpu"]])
                ],
                remove=True,  # remove container after stopping
                detach=True,  # equivalent to -d in CLI,
                **kwargs,
            )
        else:
            logger.info("Running container without GPU")
            dc = client.containers.run(
                self.containerId,
                args,
                mounts=mnts,
                user=f"{os.getuid()}:{os.getegid()}",
                remove=True,  # remove container after stopping
                detach=True,  # equivalent to -d in CLI,
                **kwargs,
            )

        for l in dc.logs(stream=True, follow=True):
            print(l.decode("utf-8").strip())
=======
        container_name = f"polus{random.randint(10, 99)}"

        def sig(
            signal, frame
        ):  # signal handler to kill container when KeyboardInterrupt
            print(f"Exiting container {container_name}")
            docker.kill(container_name)

        signal.signal(
            signal.SIGINT, sig
        )  # make of sig the handler for KeyboardInterrupt
        if gpus is None:
            logger.info("Running container without GPU.")
            d = docker.run(
                self.containerId,
                args,
                name=container_name,
                remove=True,
                mounts=mnts,
                **kwargs,
            )
            print(d)
        else:
            logger.info("Running container with GPU: --gpus %s" % gpus)
            d = docker.run(
                self.containerId,
                args,
                gpus=gpus,
                name=container_name,
                remove=True,
                mounts=mnts,
                **kwargs,
            )
            print(d)
>>>>>>> 6310a681

    def __getattribute__(self, name):
        if name != "_io_keys" and hasattr(self, "_io_keys"):
            if name in self._io_keys:
                value = self._io_keys[name].value
                if isinstance(value, enum.Enum):
                    value = value.name
                return value

        return super().__getattribute__(name)

    def __setattr__(self, name, value):
        if name != "_io_keys" and hasattr(self, "_io_keys"):
            if name in self._io_keys:
                self._io_keys[name].value = value
                return

        super().__setattr__(name, value)

    def __lt__(self, other):

        return self.version < other.version

    def __gt__(self, other):

        return other.version < self.version


def is_valid_manifest(plugin: dict) -> bool:
    """Validates basic attributes of a plugin manifest.

    Args:
        plugin: A parsed plugin json file

    Returns:
        True if the plugin has the minimal json fields
    """

    fields = list(plugin.keys())

    try:
        for field in REQUIRED_FIELDS:
            assert field in fields, f"Missing json field, {field}, in plugin manifest."
    except AssertionError:
        return False

    return True


def submit_plugin(manifest: typing.Union[str, dict, pathlib.Path]) -> Plugin:
    """Parses a plugin and returns a Plugin object.

    This function accepts a plugin manifest as a string, a dictionary (parsed
    json), or a pathlib.Path object pointed at a plugin manifest.

    Args:
        manifest: A plugin manifest

    Returns:
        A Plugin object populated with information from the plugin manifest.
    """

    """ Convert to dictionary if pathlib.Path or str, validate manifest """
    if isinstance(manifest, pathlib.Path):
        assert (
            manifest.suffix == ".json"
        ), "Plugin manifest must be a json file with .json extension."

        with open(manifest, "r") as fr:
            manifest = json.load(fr)

    if isinstance(manifest, str):

        manifest = json.loads(manifest)

    """ Create a Plugin subclass """
    replace_chars = "()<>-_"
    plugin_name = manifest["name"]
    for char in replace_chars:
        plugin_name = plugin_name.replace(char, " ")
    plugin_name = plugin_name.title().replace(" ", "")
    plugin_class = type(plugin_name, (Plugin,), {})

    # Parse the manifest
    plugin = plugin_class(**manifest)

    # Get Major/Minor/Patch versions
    out_name = (
        plugin.__class__.__name__
        + f"_M{plugin.version.major}m{plugin.version.minor}p{plugin.version.patch}.json"
    )

    # Save the manifest if it doesn't already exist in the database
    org_path = PLUGIN_DIR.joinpath(plugin.organization.lower())
    org_path.mkdir(exist_ok=True, parents=True)
    if not org_path.joinpath(out_name).exists():
        with open(org_path.joinpath(out_name), "w") as fw:
            json.dump(manifest, fw, indent=4)

    # Return in case additional QA checks should be made
    return plugin


def scrape_manifests(
    repo: typing.Union[str, github.Repository.Repository],
    gh: github.Github,
    min_depth: int = 1,
    max_depth: typing.Optional[int] = None,
    return_invalid: bool = False,
) -> typing.Union[list, typing.Tuple[list, list]]:

    if max_depth is None:
        max_depth = min_depth
        min_depth = 0

    assert max_depth >= min_depth

    if isinstance(repo, str):
        repo = gh.get_repo(repo)

    contents = list(repo.get_contents(""))
    next_contents = []
    valid_manifests = []
    invalid_manifests = []

    for d in range(0, max_depth):

        for content in contents:

            if content.type == "dir":
                next_contents.extend(repo.get_contents(content.path))
            elif content.name.endswith(".json"):
                if d >= min_depth:
                    manifest = json.loads(content.decoded_content)
                    if is_valid_manifest(manifest):
                        valid_manifests.append(manifest)
                    else:
                        invalid_manifests.append(manifest)

        contents = next_contents.copy()
        next_contents = []

    if return_invalid:
        return valid_manifests, invalid_manifests
    else:
        return valid_manifests


def _error_log(val_err, manifest):

    report = []

    for err in val_err.args[0]:
        if isinstance(err, list):
            err = err[0]

        if isinstance(err, AssertionError):
            report.append(
                "The plugin ({}) failed an assertion check: {}".format(
                    manifest["name"], err.args[0]
                )
            )
            logger.critical(f"update_polus_plugins: {report[-1]}")
        elif isinstance(err.exc, errors.MissingError):
            report.append(
                "The plugin ({}) is missing fields: {}".format(
                    manifest["name"], err.loc_tuple()
                )
            )
            logger.critical(f"update_polus_plugins: {report[-1]}")
        elif errors.ExtraError:
            if err.loc_tuple()[0] in ["inputs", "outputs", "ui"]:
                report.append(
                    "The plugin ({}) had unexpected values in the {} ({}): {}".format(
                        manifest["name"],
                        err.loc_tuple()[0],
                        manifest[err.loc_tuple()[0]][err.loc_tuple()[1]]["name"],
                        err.exc.args[0][0].loc_tuple(),
                    )
                )
            else:
                report.append(
                    "The plugin ({}) had an error: {}".format(
                        manifest["name"], err.exc.args[0][0]
                    )
                )
            logger.critical(f"update_polus_plugins: {report[-1]}")
        else:
            logger.warning(
                "update_polus_plugins: Uncaught manifest Error in ({}): {}".format(
                    manifest["name"],
                    str(val_err).replace("\n", ", ").replace("  ", " "),
                )
            )


def update_polus_plugins(gh_auth: typing.Optional[str] = None):

    # Get all manifests
    valid, invalid = scrape_manifests(
        "polusai/polus-plugins", init_github(gh_auth), 1, 2, True
    )
    manifests = valid.copy()
    manifests.extend(invalid)

    for manifest in manifests:

        try:
            plugin = submit_plugin(manifest)

            """ Parsing checks specific to polus-plugins """
            error_list = []

            # Check that plugin version matches container version tag
            container_name, version = tuple(plugin.containerId.split(":"))
            version = Version(version=version)
            organization, container_name = tuple(container_name.split("/"))
            try:
                assert (
                    plugin.version == version
                ), f"containerId version ({version}) does not match plugin version ({plugin.version})"
            except AssertionError as err:
                error_list.append(err)

            # Check to see that the plugin is registered to Labshare
            try:
                assert organization in [
                    "polusai",
                    "labshare",
                ], "All polus plugin containers must be under the Labshare organization."
            except AssertionError as err:
                error_list.append(err)

            # Checks for container name, they are somewhat related to our
            # Jenkins build
            try:
                assert container_name.startswith(
                    "polus"
                ), "containerId name must begin with polus-"
            except AssertionError as err:
                error_list.append(err)

            try:
                assert container_name.endswith(
                    "plugin"
                ), "containerId name must end with -plugin"
            except AssertionError as err:
                error_list.append(err)

            if len(error_list) > 0:
                raise ValidationError(error_list, plugin.__class__)

        except ValidationError as val_err:
            _error_log(val_err, manifest)


def update_nist_plugins(gh_auth: typing.Optional[str] = None):

    # Parse README links
    gh = init_github(gh_auth)
    repo = gh.get_repo("usnistgov/WIPP")
    contents = repo.get_contents("plugins")
    readme = [r for r in contents if r.name == "README.md"][0]
    pattern = re.compile(
        r"\[manifest\]\((https?:\/\/(www\.)?[-a-zA-Z0-9@:%._\+~#=]{1,256}\.[a-zA-Z0-9()]{1,6}\b([-a-zA-Z0-9()@:%_\+.~#?&//=]*))\)"
    )
    matches = pattern.findall(str(readme.decoded_content))

    for match in matches:
        url_parts = match[0].split("/")[3:]
        plugin_repo = gh.get_repo("/".join(url_parts[:2]))
        manifest = json.loads(
            plugin_repo.get_contents("/".join(url_parts[4:])).decoded_content
        )

        try:
            submit_plugin(manifest)

        except ValidationError as val_err:
            _error_log(val_err, manifest)


# def _update_schema(gh_auth: typing.Optional[str] = None):

#     gh = init_github(gh_auth)
#     repo = gh.get_repo("usnistgov/WIPP-Plugins-base-templates")

#     content = repo.get_content(
#         "plugin-manifest/schema/wipp-plugin-manifest-schema.json"
#     )<|MERGE_RESOLUTION|>--- conflicted
+++ resolved
@@ -386,15 +386,11 @@
     def organization(self):
         return self.containerId.split("/")[0]
 
-<<<<<<< HEAD
-    def run(self, gpu: bool = True, gpu_count: int = -1, **kwargs):
-=======
     def run(
         self,
         gpus: Union[None, str, int] = "all",
         **kwargs,
     ):
->>>>>>> 6310a681
 
         inp_dirs = []
         out_dirs = []
@@ -413,20 +409,12 @@
         }
 
         mnts_in = [
-<<<<<<< HEAD
-            docker.types.Mount(v, k, type="bind", read_only=True)
-            for (k, v) in inp_dirs_dict.items()
-        ]
-        mnts_out = [
-            docker.types.Mount(v, k, type="bind") for (k, v) in out_dirs_dict.items()
-=======
             [f"type=bind,source={k},target={v},readonly"]  # must be a list of lists
             for (k, v) in inp_dirs_dict.items()
         ]
         mnts_out = [
             [f"type=bind,source={k},target={v}"]  # must be a list of lists
             for (k, v) in out_dirs_dict.items()
->>>>>>> 6310a681
         ]
 
         mnts = mnts_in + mnts_out
@@ -451,37 +439,6 @@
             else:
                 args.append(str(o.value))
 
-<<<<<<< HEAD
-        client = docker.from_env()
-        if gpu:
-            logger.info("Running container with GPU. gpu_count = %s" % gpu_count)
-            dc = client.containers.run(
-                self.containerId,
-                args,
-                mounts=mnts,
-                user=f"{os.getuid()}:{os.getegid()}",
-                device_requests=[
-                    docker.types.DeviceRequest(count=gpu_count, capabilities=[["gpu"]])
-                ],
-                remove=True,  # remove container after stopping
-                detach=True,  # equivalent to -d in CLI,
-                **kwargs,
-            )
-        else:
-            logger.info("Running container without GPU")
-            dc = client.containers.run(
-                self.containerId,
-                args,
-                mounts=mnts,
-                user=f"{os.getuid()}:{os.getegid()}",
-                remove=True,  # remove container after stopping
-                detach=True,  # equivalent to -d in CLI,
-                **kwargs,
-            )
-
-        for l in dc.logs(stream=True, follow=True):
-            print(l.decode("utf-8").strip())
-=======
         container_name = f"polus{random.randint(10, 99)}"
 
         def sig(
@@ -516,7 +473,6 @@
                 **kwargs,
             )
             print(d)
->>>>>>> 6310a681
 
     def __getattribute__(self, name):
         if name != "_io_keys" and hasattr(self, "_io_keys"):
