--- conflicted
+++ resolved
@@ -541,10 +541,7 @@
                 "boolean": "checkbox",
                 "number": "number",
                 "array": "text",
-<<<<<<< HEAD
-=======
                 "integer": "number",
->>>>>>> 5895fa53
             }
 
             def _clean(d: dict):
@@ -555,11 +552,8 @@
                     d["type"] = "path"
                 elif d["type"] == "enum":
                     d["type"] = "string"
-<<<<<<< HEAD
-=======
                 elif d["type"] == "integer":
                     d["type"] = "number"
->>>>>>> 5895fa53
                 return d
 
             def _ui_in(d: dict):  # assuming old all ui input
@@ -689,11 +683,7 @@
     plugin_name = manifest["name"]
     for char in replace_chars:
         plugin_name = plugin_name.replace(char, " ")
-<<<<<<< HEAD
-    plugin_name = plugin_name.title().replace(" ", "")
-=======
     plugin_name = plugin_name.title().replace(" ", "").replace("/", "_")
->>>>>>> 5895fa53
     if "pluginHardwareRequirements" in manifest:
         plugin = ComputePlugin(**manifest)
     else:
