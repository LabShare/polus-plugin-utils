--- conflicted
+++ resolved
@@ -941,10 +941,7 @@
         else:
             r = requests.post(url, headers=headers, data=data)
         valid, invalid = 0, {}
-<<<<<<< HEAD
-=======
-
->>>>>>> 9c7223b7
+
         for r in tqdm(r.json()["results"], desc="Updating Plugins from WIPP"):
             try:
                 manifest = WippPluginRegistry._parse_xml(r["xml_content"])
