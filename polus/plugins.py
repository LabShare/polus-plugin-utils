--- conflicted
+++ resolved
@@ -10,11 +10,7 @@
 import signal
 import random
 import requests
-<<<<<<< HEAD
 from urllib.parse import urlparse, urljoin
-=======
-from urllib.parse import urljoin
->>>>>>> cd1a4c59
 from alive_progress import alive_it
 
 from typing import Union
@@ -575,25 +571,12 @@
             manifest = json.load(fr)
 
     elif isinstance(manifest, str):
-<<<<<<< HEAD
         if urlparse(manifest).netloc == "":
             manifest = json.loads(manifest)
         else:
             manifest = requests.get(manifest).json()
     if not isinstance(manifest, dict):
         raise ValueError("invalid manifest")
-=======
-        try:
-            manifest = json.loads(manifest)
-        except:
-            try:
-                manifest = requests.get(manifest).json()
-            except:
-                requests.get(manifest).raise_for_status()
-        finally:
-            if not isinstance(manifest, dict):
-                raise ValueError("invalid manifest")
->>>>>>> cd1a4c59
 
     """ Create a Plugin subclass """
     replace_chars = "()<>-_"
