import pathlib
import json
import typing
import logging
import enum
import re
import pprint
import os
import uuid

import docker

from pydantic import BaseModel, Extra, errors, validator
from pydantic.error_wrappers import ValidationError
import github
from polus._plugins._plugin_model import Input as WippInput
from polus._plugins._plugin_model import Output as WippOutput
from polus._plugins._plugin_model import WIPPPluginManifest

"""
Set up logging for the module
"""
logging.basicConfig(
    format="%(asctime)s - %(name)-8s - %(levelname)-8s - %(message)s",
    datefmt="%d-%b-%y %H:%M:%S",
)
logger = logging.getLogger("polus.plugins")
logger.setLevel(logging.INFO)

"""
Initialize the Github interface
"""


def init_github(auth=None):

    if auth is None:

        # Try to get an auth key from an environment variable
        auth = os.environ.get("GITHUB_AUTH", None)

        if auth is None:
            gh = github.Github()
            logger.warning("Initialized Github connection with no user token.")
            return gh
        else:
            logger.debug("Found auth token in GITHUB_AUTH environment variable.")

    else:
        logger.debug("Github auth token supplied as input.")

    gh = github.Github(login_or_token=auth)
    logger.debug(
        f"Initialized Github connection with token for user: {gh.get_user().login}"
    )

    return gh


"""
Plugin Fetcher Class
"""
PLUGINS = {}


class _Plugins(object):
    def __getattribute__(self, name):
        if name in PLUGINS.keys():
            return PLUGINS[name].copy()
        return object.__getattribute__(self, name)

    def __len__(self):
        return len(self.list())

    def __repr__(self):
        return pprint.pformat(self.list())

    @property
    def list(self):
        output = list(PLUGINS.keys())
        output.sort()
        return output

    def refresh(self):
        """Refresh the plugin list

        This should be optimized, since it will become noticeably slow when
        there are many plugins.
        """

        organizations = list(PLUGIN_DIR.iterdir())

        for org in organizations:

            if org.is_file():
                continue

            for file in org.iterdir():

                with open(file, "r") as fr:
                    plugin = submit_plugin(json.load(fr))

                # Create the entry if it doesn't exist
                if plugin.__class__.__name__ not in PLUGINS.keys():
                    PLUGINS[plugin.__class__.__name__] = plugin

                # If the entry exists, update it if the current version is newer
                elif PLUGINS[plugin.__class__.__name__] < plugin:
                    PLUGINS[plugin.__class__.__name__] = plugin

                # Add the current version to the list of available versions
                PLUGINS[plugin.__class__.__name__].versions.append(plugin.version)


plugins = _Plugins()

"""
Paths and Fields
"""
# Location to store any discovered plugin manifests
PLUGIN_DIR = pathlib.Path(__file__).parent.joinpath("manifests")

# Fields that must be in a plugin manifest
REQUIRED_FIELDS = [
    "name",
    "version",
    "description",
    "author",
    "containerId",
    "inputs",
    "outputs",
    "ui",
]

"""
Enums for validating plugin input, output, and ui components
"""
WIPP_TYPES = {
    "collection": pathlib.Path,
    "pyramid": pathlib.Path,
    "csvCollection": pathlib.Path,
    "genericData": pathlib.Path,
    "stitchingVector": pathlib.Path,
    "notebook": pathlib.Path,
    "tensorflowModel": pathlib.Path,
    "tensorboardLogs": pathlib.Path,
    "pyramidAnnotation": pathlib.Path,
    "integer": int,
    "number": float,
    "string": str,
    "boolean": bool,
    "array": list,
    "enum": enum.Enum,
}


class OutputTypes(str, enum.Enum):
    """This is needed until the json schema is updated"""

    collection = "collection"
    pyramid = "pyramid"
    csvCollection = "csvCollection"
    genericData = "genericData"
    stitchingVector = "stitchingVector"
    notebook = "notebook"
    tensorflowModel = "tensorflowModel"
    tensorboardLogs = "tensorboardLogs"
    pyramidAnnotation = "pyramidAnnotation"

    @classmethod
    def list(cls):
        return list(map(lambda c: c.value, cls))


class InputTypes(str, enum.Enum):
    """This is needed until the json schema is updated"""

    collection = "collection"
    pyramid = "pyramid"
    csvCollection = "csvCollection"
    genericData = "genericData"
    stitchingVector = "stitchingVector"
    notebook = "notebook"
    tensorflowModel = "tensorflowModel"
    tensorboardLogs = "tensorboardLogs"
    pyramidAnnotation = "pyramidAnnotation"
    integer = "integer"
    number = "number"
    string = "string"
    boolean = "boolean"
    array = "array"
    enum = "enum"

    @classmethod
    def list(cls):
        return list(map(lambda c: c.value, cls))


""" Plugin and Input/Output Classes """


class Version(BaseModel):
    version: str

    def __init__(self, version):

        super().__init__(version=version)

    @validator("version")
    def semantic_version(cls, value):

        version = value.split(".")

        assert (
            len(version) == 3
        ), "Version must follow semantic versioning. See semver.org for more information."

        return value

    @property
    def major(self):
        return self.version.split(".")[0]

    @property
    def minor(self):
        return self.version.split(".")[1]

    @property
    def patch(self):
        return self.version.split(".")[2]

    def __lt__(self, other):

        assert isinstance(other, Version), "Can only compare version objects."

        if other.major > self.major:
            return True
        elif other.major == self.major:
            if other.minor > self.minor:
                return True
            elif other.minor == self.minor:
                if other.patch > self.patch:
                    return True
                else:
                    return False
            else:
                return False
        else:
            return False

    def __gt__(self, other):

        return other < self

    def __eq__(self, other):

        return (
            other.major == self.major
            and other.minor == self.minor
            and other.patch == self.patch
        )


class IOBase(BaseModel):

    type: typing.Any
    options: typing.Optional[dict] = None
    value: typing.Optional[typing.Any] = None
    id: typing.Optional[typing.Any] = None

    def _validate(self):

        value = self.value

        if value is None:

            if self.required:
                raise TypeError(
                    f"The input value ({self.name}) is required, but the value was not set."
                )

            else:
                return

        if self.type == InputTypes.enum:
            try:
                if isinstance(value, str):
                    value = enum.Enum(self.name, self.options["values"])[value]
                elif not isinstance(value, enum.Enum):
                    raise ValueError

            except KeyError:
                logging.error(
                    f"Value ({value}) is not a valid value for the enum input ({self.name}). Must be one of {self.options['values']}."
                )
                raise
        else:
            value = WIPP_TYPES[self.type](value)

            if isinstance(value, pathlib.Path):

                value = value.absolute()
                assert value.exists()
                assert value.is_dir()

        super().__setattr__("value", value)

    def __setattr__(self, name, value):

        if name not in ["value", "id"]:
            # Don't permit any other values to be changed
            raise TypeError(f"Cannot set property: {name}")

        super().__setattr__(name, value)

        if name == "value":
            self._validate()


class Output(WippOutput, IOBase):
    """Required until JSON schema is fixed"""

    type: OutputTypes


class Input(WippInput, IOBase):
    """Required until JSON schema is fixed"""

    type: InputTypes

    def __init__(self, **data):

        super().__init__(**data)

        if self.description is None:
            logger.warning(
                f"The input ({self.name}) is missing the description field. This field is not required but should be filled in."
            )


# class RunSettings(object):

#     gpu: typing.Union[int, typing.List[int], None] = -1
#     gpu: typing.Union[int, None] = -1
#     mem: int = -1


class Plugin(WIPPPluginManifest):
    """Required until json schema is fixed"""

    version: Version
    inputs: typing.List[Input]
    outputs: typing.List[Output]
    versions: typing.List[Version] = []
    id: uuid.UUID

    class Config:
        extra = Extra.allow
        allow_mutation = False

    def __init__(self, **data):

        data["id"] = uuid.uuid4()

        super().__init__(**data)

        self.Config.allow_mutation = True
        self._io_keys = {i.name: i for i in self.inputs}
        self._io_keys.update({o.name: o for o in self.outputs})
        self.Config.allow_mutation = False

        if self.author == "":
            logger.warning(
                f"The plugin ({self.name}) is missing the author field. This field is not required but should be filled in."
            )

    @validator("version", pre=True)
    def cast_version(cls, value):

        return Version(version=value)

    @property
    def organization(self):
        return self.containerId.split("/")[0]

    def run(self, gpu: bool = True, gpu_count: int = -1, **kwargs):

        inp_dirs = []
        out_dirs = []

        for i in self.inputs:
            if isinstance(i.value, pathlib.Path):
                inp_dirs.append(str(i.value))

        for o in self.outputs:
            if isinstance(o.value, pathlib.Path):
                out_dirs.append(str(o.value))

        inp_dirs_dict = {x: f"/data/inputs/input{n}" for (n, x) in enumerate(inp_dirs)}
        out_dirs_dict = {
            x: f"/data/outputs/output{n}" for (n, x) in enumerate(out_dirs)
        }

        mnts_in = [
            docker.types.Mount(v, k, type="bind", read_only=True)
            for (k, v) in inp_dirs_dict.items()
        ]
        mnts_out = [
            docker.types.Mount(v, k, type="bind") for (k, v) in out_dirs_dict.items()
        ]

        mnts = mnts_in + mnts_out
        args = []

        for i in self.inputs:
            i._validate()
            args.append(f"--{i.name}")

            if isinstance(i.value, pathlib.Path):
                args.append(inp_dirs_dict[str(i.value)])

            else:
                args.append(str(i.value))

        for o in self.outputs:
            o._validate()
            args.append(f"--{o.name}")

            if isinstance(o.value, pathlib.Path):
                args.append(out_dirs_dict[str(o.value)])
            else:
                args.append(str(o.value))

        client = docker.from_env()
<<<<<<< HEAD
        dc = client.containers.run(
            self.containerId,
            args,
            mounts=mnts,
            user=f"{os.getuid()}:{os.getegid()}",
            device_requests=[
                docker.types.DeviceRequest(count=-1, capabilities=[["gpu"]])
            ],
            remove=True,  # remove container after stopping
            detach=True,  # equivalent to -d in CLI
        )
=======
        if gpu:
            logger.info("Running container with GPU. gpu_count = %s" % gpu_count)
            dc = client.containers.run(
                self.containerId,
                args,
                mounts=mnts,
                user=f"{os.getuid()}:{os.getegid()}",
                device_requests=[
                    docker.types.DeviceRequest(count=gpu_count, capabilities=[["gpu"]])
                ],
                remove=True,  # remove container after stopping
                detach=True,  # equivalent to -d in CLI,
                **kwargs,
            )
        else:
            logger.info("Running container without GPU")
            dc = client.containers.run(
                self.containerId,
                args,
                mounts=mnts,
                user=f"{os.getuid()}:{os.getegid()}",
                remove=True,  # remove container after stopping
                detach=True,  # equivalent to -d in CLI,
                **kwargs,
            )

        for l in dc.logs(stream=True, follow=True):
            print(l.decode("utf-8").strip())
>>>>>>> f2ddcaf4

        for l in dc.logs(stream=True, follow=True):
            print(l.decode("utf-8").strip())

    def __getattribute__(self, name):
        if name != "_io_keys" and hasattr(self, "_io_keys"):
            if name in self._io_keys:
                value = self._io_keys[name].value
                if isinstance(value, enum.Enum):
                    value = value.name
                return value

        return super().__getattribute__(name)

    def __setattr__(self, name, value):
        if name != "_io_keys" and hasattr(self, "_io_keys"):
            if name in self._io_keys:
                self._io_keys[name].value = value
                return

        super().__setattr__(name, value)

    def __lt__(self, other):

        return self.version < other.version

    def __gt__(self, other):

        return other.version < self.version


def is_valid_manifest(plugin: dict) -> bool:
    """Validates basic attributes of a plugin manifest.

    Args:
        plugin: A parsed plugin json file

    Returns:
        True if the plugin has the minimal json fields
    """

    fields = list(plugin.keys())

    try:
        for field in REQUIRED_FIELDS:
            assert field in fields, f"Missing json field, {field}, in plugin manifest."
    except AssertionError:
        return False

    return True


def submit_plugin(manifest: typing.Union[str, dict, pathlib.Path]) -> Plugin:
    """Parses a plugin and returns a Plugin object.

    This function accepts a plugin manifest as a string, a dictionary (parsed
    json), or a pathlib.Path object pointed at a plugin manifest.

    Args:
        manifest: A plugin manifest

    Returns:
        A Plugin object populated with information from the plugin manifest.
    """

    """ Convert to dictionary if pathlib.Path or str, validate manifest """
    if isinstance(manifest, pathlib.Path):
        assert (
            manifest.suffix == ".json"
        ), "Plugin manifest must be a json file with .json extension."

        with open(manifest, "r") as fr:
            manifest = json.load(fr)

    if isinstance(manifest, str):

        manifest = json.loads(manifest)

    """ Create a Plugin subclass """
    replace_chars = "()<>-_"
    plugin_name = manifest["name"]
    for char in replace_chars:
        plugin_name = plugin_name.replace(char, " ")
    plugin_name = plugin_name.title().replace(" ", "")
    plugin_class = type(plugin_name, (Plugin,), {})

    # Parse the manifest
    plugin = plugin_class(**manifest)

    # Get Major/Minor/Patch versions
    out_name = (
        plugin.__class__.__name__
        + f"_M{plugin.version.major}m{plugin.version.minor}p{plugin.version.patch}.json"
    )

    # Save the manifest if it doesn't already exist in the database
    org_path = PLUGIN_DIR.joinpath(plugin.organization.lower())
    org_path.mkdir(exist_ok=True, parents=True)
    if not org_path.joinpath(out_name).exists():
        with open(org_path.joinpath(out_name), "w") as fw:
            json.dump(manifest, fw, indent=4)

    # Return in case additional QA checks should be made
    return plugin


def scrape_manifests(
    repo: typing.Union[str, github.Repository.Repository],
    gh: github.Github,
    min_depth: int = 1,
    max_depth: typing.Optional[int] = None,
    return_invalid: bool = False,
) -> typing.Union[list, typing.Tuple[list, list]]:

    if max_depth is None:
        max_depth = min_depth
        min_depth = 0

    assert max_depth >= min_depth

    if isinstance(repo, str):
        repo = gh.get_repo(repo)

    contents = list(repo.get_contents(""))
    next_contents = []
    valid_manifests = []
    invalid_manifests = []

    for d in range(0, max_depth):

        for content in contents:

            if content.type == "dir":
                next_contents.extend(repo.get_contents(content.path))
            elif content.name.endswith(".json"):
                if d >= min_depth:
                    manifest = json.loads(content.decoded_content)
                    if is_valid_manifest(manifest):
                        valid_manifests.append(manifest)
                    else:
                        invalid_manifests.append(manifest)

        contents = next_contents.copy()
        next_contents = []

    if return_invalid:
        return valid_manifests, invalid_manifests
    else:
        return valid_manifests


def _error_log(val_err, manifest):

    report = []

    for err in val_err.args[0]:
        if isinstance(err, list):
            err = err[0]

        if isinstance(err, AssertionError):
            report.append(
                "The plugin ({}) failed an assertion check: {}".format(
                    manifest["name"], err.args[0]
                )
            )
            logger.critical(f"update_polus_plugins: {report[-1]}")
        elif isinstance(err.exc, errors.MissingError):
            report.append(
                "The plugin ({}) is missing fields: {}".format(
                    manifest["name"], err.loc_tuple()
                )
            )
            logger.critical(f"update_polus_plugins: {report[-1]}")
        elif errors.ExtraError:
            if err.loc_tuple()[0] in ["inputs", "outputs", "ui"]:
                report.append(
                    "The plugin ({}) had unexpected values in the {} ({}): {}".format(
                        manifest["name"],
                        err.loc_tuple()[0],
                        manifest[err.loc_tuple()[0]][err.loc_tuple()[1]]["name"],
                        err.exc.args[0][0].loc_tuple(),
                    )
                )
            else:
                report.append(
                    "The plugin ({}) had an error: {}".format(
                        manifest["name"], err.exc.args[0][0]
                    )
                )
            logger.critical(f"update_polus_plugins: {report[-1]}")
        else:
            logger.warning(
                "update_polus_plugins: Uncaught manifest Error in ({}): {}".format(
                    manifest["name"],
                    str(val_err).replace("\n", ", ").replace("  ", " "),
                )
            )


def update_polus_plugins(gh_auth: typing.Optional[str] = None):

    # Get all manifests
    valid, invalid = scrape_manifests(
        "polusai/polus-plugins", init_github(gh_auth), 1, 2, True
    )
    manifests = valid.copy()
    manifests.extend(invalid)

    for manifest in manifests:

        try:
            plugin = submit_plugin(manifest)

            """ Parsing checks specific to polus-plugins """
            error_list = []

            # Check that plugin version matches container version tag
            container_name, version = tuple(plugin.containerId.split(":"))
            version = Version(version=version)
            organization, container_name = tuple(container_name.split("/"))
            try:
                assert (
                    plugin.version == version
                ), f"containerId version ({version}) does not match plugin version ({plugin.version})"
            except AssertionError as err:
                error_list.append(err)

            # Check to see that the plugin is registered to Labshare
            try:
                assert organization in [
                    "polusai",
                    "labshare",
                ], "All polus plugin containers must be under the Labshare organization."
            except AssertionError as err:
                error_list.append(err)

            # Checks for container name, they are somewhat related to our
            # Jenkins build
            try:
                assert container_name.startswith(
                    "polus"
                ), "containerId name must begin with polus-"
            except AssertionError as err:
                error_list.append(err)

            try:
                assert container_name.endswith(
                    "plugin"
                ), "containerId name must end with -plugin"
            except AssertionError as err:
                error_list.append(err)

            if len(error_list) > 0:
                raise ValidationError(error_list, plugin.__class__)

        except ValidationError as val_err:
            _error_log(val_err, manifest)


def update_nist_plugins(gh_auth: typing.Optional[str] = None):

    # Parse README links
    gh = init_github(gh_auth)
    repo = gh.get_repo("usnistgov/WIPP")
    contents = repo.get_contents("plugins")
    readme = [r for r in contents if r.name == "README.md"][0]
    pattern = re.compile(
        r"\[manifest\]\((https?:\/\/(www\.)?[-a-zA-Z0-9@:%._\+~#=]{1,256}\.[a-zA-Z0-9()]{1,6}\b([-a-zA-Z0-9()@:%_\+.~#?&//=]*))\)"
    )
    matches = pattern.findall(str(readme.decoded_content))

    for match in matches:
        url_parts = match[0].split("/")[3:]
        plugin_repo = gh.get_repo("/".join(url_parts[:2]))
        manifest = json.loads(
            plugin_repo.get_contents("/".join(url_parts[4:])).decoded_content
        )

        try:
            submit_plugin(manifest)

        except ValidationError as val_err:
            _error_log(val_err, manifest)


# def _update_schema(gh_auth: typing.Optional[str] = None):

#     gh = init_github(gh_auth)
#     repo = gh.get_repo("usnistgov/WIPP-Plugins-base-templates")

#     content = repo.get_content(
#         "plugin-manifest/schema/wipp-plugin-manifest-schema.json"
#     )<|MERGE_RESOLUTION|>--- conflicted
+++ resolved
@@ -432,19 +432,6 @@
                 args.append(str(o.value))
 
         client = docker.from_env()
-<<<<<<< HEAD
-        dc = client.containers.run(
-            self.containerId,
-            args,
-            mounts=mnts,
-            user=f"{os.getuid()}:{os.getegid()}",
-            device_requests=[
-                docker.types.DeviceRequest(count=-1, capabilities=[["gpu"]])
-            ],
-            remove=True,  # remove container after stopping
-            detach=True,  # equivalent to -d in CLI
-        )
-=======
         if gpu:
             logger.info("Running container with GPU. gpu_count = %s" % gpu_count)
             dc = client.containers.run(
@@ -470,10 +457,6 @@
                 detach=True,  # equivalent to -d in CLI,
                 **kwargs,
             )
-
-        for l in dc.logs(stream=True, follow=True):
-            print(l.decode("utf-8").strip())
->>>>>>> f2ddcaf4
 
         for l in dc.logs(stream=True, follow=True):
             print(l.decode("utf-8").strip())
