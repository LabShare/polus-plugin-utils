import pathlib
import json
import typing
import logging
import enum
import re
import pprint
import os
import uuid
import signal
import random
import pydantic
import requests
import xmltodict
from urllib.parse import urlparse, urljoin
from tqdm import tqdm
import fsspec

from typing import Union, Optional
from python_on_whales import docker

from pydantic import Extra, errors, ValidationError
import github
from polus._plugins._plugin_model import WIPPPluginManifest
from polus._plugins._registry import (
    _generate_query,
    _to_xml,
    FailedToPublish,
    MissingUserInfo,
)
from polus._plugins._io import IOBase, InputTypes, Version
from requests.exceptions import HTTPError
from polus._plugins.PolusComputeSchema import PluginSchema as NewSchema  # new schema
from polus._plugins.PolusComputeSchema import (
    PluginUIInput,
    PluginUIOutput
)
<<<<<<< HEAD
from polus._plugins._io import Version, DuplicateVersionFound, _in_old_to_new, _ui_old_to_new
from polus._plugins._utils import name_cleaner
=======
>>>>>>> 05be1cc3
from copy import deepcopy

"""
Set up logging for the module
"""
logging.basicConfig(
    format="%(asctime)s - %(name)-8s - %(levelname)-8s - %(message)s",
    datefmt="%d-%b-%y %H:%M:%S",
)
logger = logging.getLogger("polus.plugins")
logger.setLevel(logging.INFO)


class IOKeyError(Exception):
    pass


"""
Initialize the Github interface
"""


def init_github(auth=None):

    if auth is None:

        # Try to get an auth key from an environment variable
        auth = os.environ.get("GITHUB_AUTH", None)

        if auth is None:
            gh = github.Github()
            logger.warning("Initialized Github connection with no user token.")
            return gh
        else:
            logger.debug("Found auth token in GITHUB_AUTH environment variable.")

    else:
        logger.debug("Github auth token supplied as input.")

    gh = github.Github(login_or_token=auth)
    logger.debug(
        f"Initialized Github connection with token for user: {gh.get_user().login}"
    )

    return gh


"""
Plugin Fetcher Class
"""
PLUGINS = {}
# PLUGINS = {"BasicFlatfieldCorrectionPlugin":
#               {Version('0.1.4'): Path(<...>), Version('0.1.5'): Path(<...>)}.
#            "VectorToLabel": {Version(...)}}


class _Plugins:
    def __getattribute__(self, name):
        if name in PLUGINS:
            return self.get_plugin(name)
        return super().__getattribute__(name)

    def __len__(self):
        return len(self.list)

    def __repr__(self):
        return pprint.pformat(self.list)

    @property
    def list(self):
        output = list(PLUGINS.keys())
        output.sort()
        return output

    @classmethod
    def get_plugin(cls, name: str, version: typing.Optional[str] = None):
        """Returns a plugin object.

        Return a plugin object with the option to specify a version. The specified version's manifest must exist in manifests folder.

        Args:
            name: Name of the plugin.
            version: Optional version of the plugin, must follow semver.

        Returns:
            Plugin object
        """
        if version is None:
            return load_plugin(PLUGINS[name][max(PLUGINS[name])])
        else:
            return load_plugin(PLUGINS[name][Version(**{"version": version})])

    def load_config(self, path: typing.Union[str, pathlib.Path]):
        with open(path, "r") as fr:
            m = json.load(fr)
        _io = m["_io_keys"]
        m.pop("_io_keys", None)
        cl = m["class"]
        m.pop("class", None)
        if cl == "NewPlugin":
            pl = ComputePlugin(_uuid=False, **m)
        elif cl == "OldPlugin":
            pl = Plugin(_uuid=False, **m)
        else:
            raise ValueError("Invalid value of class")
        for k, v in _io.items():
            val = v["value"]
            if val:  # exclude those values not set
                setattr(pl, k, val)
        return pl


    def refresh(self, force: bool = False):
        """Refresh the plugin list

        This should be optimized, since it will become noticeably slow when
        there are many plugins.
        """

        organizations = list(PLUGIN_DIR.iterdir())

        for org in organizations:

            if org.is_file():
                continue

            for file in org.iterdir():

                plugin = validate_manifest(pathlib.Path(file))
                key = name_cleaner(plugin.name)
                # Add version and path to VERSIONS
                if key not in PLUGINS:
                    PLUGINS[key] = {}
                if plugin.version in PLUGINS[key]:
                    if not file == PLUGINS[key][plugin.version]:
                        raise DuplicateVersionFound(
                            "Found duplicate version of plugin %s in %s"
                            % (plugin.name, PLUGIN_DIR)
                        )
                PLUGINS[key][plugin.version] = file


plugins = _Plugins()
get_plugin = plugins.get_plugin
load_config = plugins.load_config

"""
Paths and Fields
"""
# Location to store any discovered plugin manifests
PLUGIN_DIR = pathlib.Path(__file__).parent.joinpath("manifests")

# Fields that must be in a plugin manifest
REQUIRED_FIELDS = [
    "name",
    "version",
    "description",
    "author",
    "containerId",
    "inputs",
    "outputs",
    "ui",
]


# class RunSettings(object):

#     gpu: typing.Union[int, typing.List[int], None] = -1
#     gpu: typing.Union[int, None] = -1
#     mem: int = -1


class PluginMethods:
    @property
    def organization(self):
        return self.containerId.split("/")[0]

    def newschema(self, **kwargs):
        data = deepcopy(self.manifest)
        type_dict = {
            "path": "text",
            "string": "text",
            "boolean": "checkbox",
            "number": "number",
            "array": "text",
        }

        def _clean(d: dict):
            rg = re.compile("Dir")
            if d["type"] == "collection":
                d["type"] = "path"
            elif bool(rg.search(d["name"])):
                d["type"] = "path"
            return d

        def _ui_in(d: dict):  # assuming old all ui input
            # assuming format inputs. ___
            inp = d["key"].split(".")[-1]  # e.g inpDir
            try:
                tp = [x["type"] for x in data["inputs"] if x["name"] == inp][0]
            except IndexError:
                tp = "string"
            except BaseException:
                raise

            d["type"] = type_dict[tp]
            return PluginUIInput(**d)

        def _ui_out(d: dict):
            nd = deepcopy(d)
            nd["name"] = "outputs." + nd["name"]
            nd["type"] = type_dict[nd["type"]]
            return PluginUIOutput(**nd)

        data["inputs"] = [_clean(x) for x in data["inputs"]]
        data["outputs"] = [_clean(x) for x in data["outputs"]]
        data["pluginHardwareRequirements"] = {}
        data["ui"] = [_ui_in(x) for x in data["ui"]]  # inputs
        data["ui"].extend([_ui_out(x) for x in data["outputs"]])  # outputs

        for k, v in kwargs.items():
            data["pluginHardwareRequirements"][k] = v

        plugin_class = type(self.__class__.__name__, (NewSchema,), {})
        return plugin_class(**data)

    @property
    def _config_file(self):
        inp = {x.name: str(x.value) for x in self.inputs}
        out = {x.name: str(x.value) for x in self.outputs}
        config = {"inputs": inp, "outputs": out}
        return config

    def save_manifest(self, path: typing.Union[str, pathlib.Path], indent: int = 4):
        with open(path, "w") as fw:
            json.dump(self.manifest, fw, indent=indent)
        logger.debug("Saved manifest to %s" % (path))

    def save_config(self, path: typing.Union[str, pathlib.Path]):
        with open(path, "w") as fw:
            json.dump(self._config_file, fw)
        logger.debug("Saved config to %s" % (path))

    def load_config(self, path: typing.Union[str, pathlib.Path]):
        with open(path, "r") as fw:
            config = json.load(fw)
        inp = config["inputs"]
        out = config["outputs"]
        for k, v in inp.items():
            if k in self._io_keys:
                setattr(self, k, v)
        for k, v in out.items():
            if k in self._io_keys:
                setattr(self, k, v)
        logger.debug("Loaded config from %s" % (path))

    def run(
        self,
        gpus: Union[None, str, int] = "all",
        **kwargs,
    ):

        inp_dirs = []
        out_dirs = []

        for i in self.inputs:
            if isinstance(i.value, pathlib.Path):
                inp_dirs.append(str(i.value))

        for o in self.outputs:
            if isinstance(o.value, pathlib.Path):
                out_dirs.append(str(o.value))

        inp_dirs_dict = {x: f"/data/inputs/input{n}" for (n, x) in enumerate(inp_dirs)}
        out_dirs_dict = {
            x: f"/data/outputs/output{n}" for (n, x) in enumerate(out_dirs)
        }

        mnts_in = [
            [f"type=bind,source={k},target={v},readonly"]  # must be a list of lists
            for (k, v) in inp_dirs_dict.items()
        ]
        mnts_out = [
            [f"type=bind,source={k},target={v}"]  # must be a list of lists
            for (k, v) in out_dirs_dict.items()
        ]

        mnts = mnts_in + mnts_out
        args = []

        for i in self.inputs:
            if i.value:  # do not include those with value=None
                i._validate()
                args.append(f"--{i.name}")

                if isinstance(i.value, pathlib.Path):
                    args.append(inp_dirs_dict[str(i.value)])

                elif isinstance(i.value, enum.Enum):
                    args.append(str(i.value._name_))

                else:
                    args.append(str(i.value))

        for o in self.outputs:
            if o.value:  # do not include those with value=None
                o._validate()
                args.append(f"--{o.name}")

                if isinstance(o.value, pathlib.Path):
                    args.append(out_dirs_dict[str(o.value)])

                elif isinstance(o.value, enum.Enum):
                    args.append(str(o.value._name_))

                else:
                    args.append(str(o.value))

        container_name = f"polus{random.randint(10, 99)}"

        def sig(
            signal, frame
        ):  # signal handler to kill container when KeyboardInterrupt
            print(f"Exiting container {container_name}")
            docker.kill(container_name)

        signal.signal(
            signal.SIGINT, sig
        )  # make of sig the handler for KeyboardInterrupt
        if gpus is None:
            logger.info(
                "Running container without GPU. %s version %s"
                % (self.__class__.__name__, self.version.version)
            )
            d = docker.run(
                self.containerId,
                args,
                name=container_name,
                remove=True,
                mounts=mnts,
                **kwargs,
            )
            print(d)
        else:
            logger.info(
                "Running container with GPU: --gpus %s. %s version %s"
                % (gpus, self.__class__.__name__, self.version.version)
            )
            d = docker.run(
                self.containerId,
                args,
                gpus=gpus,
                name=container_name,
                remove=True,
                mounts=mnts,
                **kwargs,
            )
            print(d)


    @property
    def versions(self):
        return list(PLUGINS[name_cleaner(self.name)])

    @property
    def manifest(self):
        return json.loads(self.json(exclude={"_io_keys", "versions"}))

    def __getattribute__(self, name):
        if name != "_io_keys" and hasattr(self, "_io_keys"):
            if name in self._io_keys:
                value = self._io_keys[name].value
                if isinstance(value, enum.Enum):
                    value = value.name
                return value

        return super().__getattribute__(name)

    def __setattr__(self, name, value):
        if name == "_fs":
            if not issubclass(type(value), fsspec.spec.AbstractFileSystem):
                raise ValueError("_fs must be an fsspec FileSystem")
            else:
                for i in self.inputs:
                    i._fs = value
                for o in self.outputs:
                    o._fs = value
                return

        elif name != "_io_keys" and hasattr(self, "_io_keys"):
            if name in self._io_keys:
                logger.debug(
                    "Value of %s in %s set to %s"
                    % (name, self.__class__.__name__, value)
                )
                self._io_keys[name].value = value
                return
            else:
                raise IOKeyError(
                    "Attempting to set %s in %s but %s is not a valid I/O parameter"
                    % (name, self.__class__.__name__, name)
                )

        super().__setattr__(name, value)

    def __lt__(self, other):
        return self.version < other.version

    def __gt__(self, other):

        return other.version < self.version

    
    def __repr__(self) -> str:
        return f"{self.__class__.__name__}(name='{self.name}', version={self.version.version})"



class Plugin(WIPPPluginManifest, PluginMethods):
    """Required until json schema is fixed"""

    id: uuid.UUID

    class Config:
        extra = Extra.allow
        allow_mutation = False

    def __init__(self, _uuid: bool = True, **data):

        if _uuid:
            data["id"] = uuid.uuid4()
        else:
            data["id"] = uuid.UUID(data["id"])

        super().__init__(**data)

        self.Config.allow_mutation = True
        self._io_keys = {i.name: i for i in self.inputs}
        self._io_keys.update({o.name: o for o in self.outputs})

        if self.author == "":
            logger.warning(
                f"The plugin ({self.name}) is missing the author field. This field is not required but should be filled in."
            )

    def new_schema(self, hardware_requirements: Optional[dict] = None):
        data = deepcopy(self.manifest)
        return ComputePlugin(
            hardware_requirements=hardware_requirements, _from_old=True, **data
        )

    def save_manifest(
        self,
        path: typing.Union[str, pathlib.Path],
        hardware_requirements: Optional[dict] = None,
        new: bool = False,
    ):
        if new:
            with open(path, "w") as fw:
                self.new_schema(
                    hardware_requirements=hardware_requirements
                ).save_manifest(path)
        else:
            with open(path, "w") as fw:
                d = self.manifest
                json.dump(
                    d,
                    fw,
                    indent=4,
                )

        logger.debug("Saved manifest to %s" % (path))

    def __setattr__(self, name, value):
        PluginMethods.__setattr__(self, name, value)

    @property
    def _config_file(self):
        m = json.loads(self.json())
        m["class"] = "OldPlugin"
        for x in m["inputs"]:
            x["value"] = None
        return m

    def save_config(self, path: typing.Union[str, pathlib.Path]):
        with open(path, "w") as fw:
            json.dump(self._config_file, fw, indent=4)
        logger.debug("Saved config to %s" % (path))

    def __repr__(self) -> str:
        return PluginMethods.__repr__(self)


class ComputePlugin(NewSchema, PluginMethods):
    class Config:
        extra = Extra.allow
        allow_mutation = False

    def __init__(
        self,
        hardware_requirements: Optional[dict] = None,
        _from_old: bool = False,
        _uuid: bool = True,
        **data,
    ):

        if _uuid:
            data["id"] = uuid.uuid4()
        else:
            data["id"] = uuid.UUID(data["id"])

        if _from_old:


            def _convert_input(d: dict):
                d["type"] = _in_old_to_new(d["type"])
                return d

            def _convert_output(d: dict):
                d["type"] = "path"
                return d

            def _ui_in(d: dict):  # assuming old all ui input
                # assuming format inputs. ___
                inp = d["key"].split(".")[-1]  # e.g inpDir
                try:
                    tp = [x["type"] for x in data["inputs"] if x["name"] == inp][0] # get type from i/o
                except IndexError:
                    tp = "string" # default to string
                except BaseException:
                    raise

                d["type"] = _ui_old_to_new(tp)
                return PluginUIInput(**d)

            def _ui_out(d: dict):
                nd = deepcopy(d)
                nd["name"] = "outputs." + nd["name"]
                nd["type"] = _ui_old_to_new(nd["type"])
                return PluginUIOutput(**nd)

            data["inputs"] = [_convert_input(x) for x in data["inputs"]]
            data["outputs"] = [_convert_output(x) for x in data["outputs"]]
            data["pluginHardwareRequirements"] = {}
            data["ui"] = [_ui_in(x) for x in data["ui"]]  # inputs
            data["ui"].extend([_ui_out(x) for x in data["outputs"]])  # outputs

        if hardware_requirements:
            for k, v in hardware_requirements.items():
                data["pluginHardwareRequirements"][k] = v
        super().__init__(**data)
        self.Config.allow_mutation = True
        self._io_keys = {i.name: i for i in self.inputs}
        self._io_keys.update({o.name: o for o in self.outputs})

        if self.author == "":
            logger.warning(
                f"The plugin ({self.name}) is missing the author field. This field is not required but should be filled in."
            )

    @property
    def _config_file(self):
        m = json.loads(self.json())
        m["class"] = "NewPlugin"
        for x in m["inputs"]:
            x["value"] = None
        return m

    def __setattr__(self, name, value):
        PluginMethods.__setattr__(self, name, value)

    def save_config(self, path: typing.Union[str, pathlib.Path]):
        with open(path, "w") as fw:
            json.dump(self._config_file, fw, indent=4)
        logger.debug("Saved config to %s" % (path))

    def save_manifest(self, path: typing.Union[str, pathlib.Path]):
        with open(path, "w") as fw:
            json.dump(self.manifest, fw, indent=4)
        logger.debug("Saved manifest to %s" % (path))

    def __repr__(self) -> str:
        return PluginMethods.__repr__(self)



def is_valid_manifest(plugin: dict) -> bool:
    """Validates basic attributes of a plugin manifest.

    Args:
        plugin: A parsed plugin json file

    Returns:
        True if the plugin has the minimal json fields
    """

    fields = list(plugin.keys())

    try:
        for field in REQUIRED_FIELDS:
            assert field in fields, f"Missing json field, {field}, in plugin manifest."
    except AssertionError:
        return False

    return True


def _load_manifest(manifest: typing.Union[str, dict, pathlib.Path]) -> dict:
    """Convert to dictionary if pathlib.Path or str"""
    if isinstance(manifest, dict):
        return manifest
    elif isinstance(manifest, pathlib.Path):
        assert (
            manifest.suffix == ".json"
        ), "Plugin manifest must be a json file with .json extension."

        with open(manifest, "r") as fr:
            manifest = json.load(fr)

    elif isinstance(manifest, str):
        if urlparse(manifest).netloc == "":
            manifest = json.loads(manifest)
        else:
            manifest = requests.get(manifest).json()
    else:
        raise ValueError("invalid manifest")
    return manifest


def load_plugin(
    manifest: typing.Union[str, dict, pathlib.Path]
) -> Union[Plugin, ComputePlugin]:
    """Parses a manifest and returns one of Plugin or ComputePlugin"""
    manifest = _load_manifest(manifest)
    if "pluginHardwareRequirements" in manifest:
        # Parse the manifest
        plugin = ComputePlugin(**manifest)  # New Schema
    else:
        # Parse the manifest
        plugin = Plugin(**manifest)  # Old Schema
    return plugin

def validate_manifest(
    manifest: typing.Union[str, dict, pathlib.Path]
) -> Union[WIPPPluginManifest, NewSchema]:
    """Validates a plugin manifest against schema"""
    manifest = _load_manifest(manifest)
    if "pluginHardwareRequirements" in manifest:
        # Parse the manifest
        try:
            plugin = NewSchema(**manifest)  # New Schema
        except ValidationError as err:
            raise err
        except BaseException as e:
            raise e
    else:
        # Parse the manifest
        try:
            plugin = WIPPPluginManifest(**manifest)  # New Schema
        except ValidationError as err:
            raise err
        except BaseException as e:
            raise e
    return plugin


def submit_plugin(
    manifest: typing.Union[str, dict, pathlib.Path],
    refresh: bool = False,
):
    """Parses a plugin and creates a local copy of it.

    This function accepts a plugin manifest as a string, a dictionary (parsed
    json), or a pathlib.Path object pointed at a plugin manifest.

    Args:
        manifest:
        A plugin manifest. It can be a url, a dictionary,
        a path to a JSON file or a string that can be parsed as a dictionary

    Returns:
        A Plugin object populated with information from the plugin manifest.
    """
    plugin = validate_manifest(
        manifest
    )
    plugin_name = name_cleaner(plugin.name)

    # Get Major/Minor/Patch versions
    out_name = (
        plugin_name
        + f"_M{plugin.version.major}m{plugin.version.minor}p{plugin.version.patch}.json"
    )

    # Save the manifest if it doesn't already exist in the database
    organization = plugin.containerId.split("/")[0]
    org_path = PLUGIN_DIR.joinpath(organization.lower())
    org_path.mkdir(exist_ok=True, parents=True)
    if not org_path.joinpath(out_name).exists():
        with open(org_path.joinpath(out_name), "w") as fw:
            json.dump(manifest, fw, indent=4)

    # Refresh plugins list if refresh = True
    if refresh:
        plugins.refresh()
    return plugin 


def add_plugin(
    user: str,
    branch: str,
    plugin: str,
    repo: str = "polus-plugins",
    manifest_name: str = "plugin.json",
):
    """Add plugin from GitHub.

    This function adds a plugin hosted on GitHub and returns a Plugin object.

    Args:
        user: GitHub username
        branch: GitHub branch
        plugin: Plugin's name
        repo: Name of GitHub repository, default is `polus-plugins`
        manifest_name: Name of manifest file, default is `plugin.json`

    Returns:
        A Plugin object populated with information from the plugin manifest.
    """
    l = [user, repo, branch, plugin, manifest_name]
    u = "/".join(l)
    url = urljoin("https://raw.githubusercontent.com", u)
    logger.info("Adding %s" % url)
    return submit_plugin(url, refresh=True)


def scrape_manifests(
    repo: typing.Union[str, github.Repository.Repository],
    gh: github.Github,
    min_depth: int = 1,
    max_depth: typing.Optional[int] = None,
    return_invalid: bool = False,
) -> typing.Union[list, typing.Tuple[list, list]]:

    if max_depth is None:
        max_depth = min_depth
        min_depth = 0

    assert max_depth >= min_depth, "max_depth is smaller than min_depth"

    if isinstance(repo, str):
        repo = gh.get_repo(repo)

    contents = list(repo.get_contents(""))
    next_contents = []
    valid_manifests = []
    invalid_manifests = []

    for d in range(0, max_depth):

        for content in tqdm(contents, desc=f"{repo.full_name}: {d}"):

            if content.type == "dir":
                next_contents.extend(repo.get_contents(content.path))
            elif content.name.endswith(".json"):
                if d >= min_depth:
                    manifest = json.loads(content.decoded_content)
                    if is_valid_manifest(manifest):
                        valid_manifests.append(manifest)
                    else:
                        invalid_manifests.append(manifest)

        contents = next_contents.copy()
        next_contents = []

    if return_invalid:
        return valid_manifests, invalid_manifests
    else:
        return valid_manifests


def _error_log(val_err, manifest, fct):

    report = []

    for err in val_err.args[0]:
        if isinstance(err, list):
            err = err[0]

        if isinstance(err, AssertionError):
            report.append(
                "The plugin ({}) failed an assertion check: {}".format(
                    manifest["name"], err.args[0]
                )
            )
            logger.critical(f"{fct}: {report[-1]}")
        elif isinstance(err.exc, errors.MissingError):
            report.append(
                "The plugin ({}) is missing fields: {}".format(
                    manifest["name"], err.loc_tuple()
                )
            )
            logger.critical(f"{fct}: {report[-1]}")
        elif errors.ExtraError:
            if err.loc_tuple()[0] in ["inputs", "outputs", "ui"]:
                report.append(
                    "The plugin ({}) had unexpected values in the {} ({}): {}".format(
                        manifest["name"],
                        err.loc_tuple()[0],
                        manifest[err.loc_tuple()[0]][err.loc_tuple()[1]]["name"],
                        err.exc.args[0][0].loc_tuple(),
                    )
                )
            else:
                report.append(
                    "The plugin ({}) had an error: {}".format(
                        manifest["name"], err.exc.args[0][0]
                    )
                )
            logger.critical(f"{fct}: {report[-1]}")
        else:
            logger.warning(
                "{}: Uncaught manifest Error in ({}): {}".format(
                    fct,
                    manifest["name"],
                    str(val_err).replace("\n", ", ").replace("  ", " "),
                )
            )


def update_polus_plugins(
    gh_auth: typing.Optional[str] = None, min_depth: int = 2, max_depth: int = 3
):

    logger.info("Updating polus plugins.")
    # Get all manifests
    valid, invalid = scrape_manifests(
        "polusai/polus-plugins", init_github(gh_auth), min_depth, max_depth, True
    )
    manifests = valid.copy()
    manifests.extend(invalid)
    logger.info("Submitting %s plugins." % len(manifests))

    for manifest in manifests:

        try:
            plugin = submit_plugin(manifest)

            """ Parsing checks specific to polus-plugins """
            error_list = []

            # Check that plugin version matches container version tag
            container_name, version = tuple(plugin.containerId.split(":"))
            version = Version(version=version)
            organization, container_name = tuple(container_name.split("/"))
            try:
                assert (
                    plugin.version == version
                ), f"containerId version ({version}) does not match plugin version ({plugin.version})"
            except AssertionError as err:
                error_list.append(err)

            # Check to see that the plugin is registered to Labshare
            try:
                assert organization in [
                    "polusai",
                    "labshare",
                ], "All polus plugin containers must be under the Labshare organization."
            except AssertionError as err:
                error_list.append(err)

            # Checks for container name, they are somewhat related to our
            # Jenkins build
            try:
                assert container_name.startswith(
                    "polus"
                ), "containerId name must begin with polus-"
            except AssertionError as err:
                error_list.append(err)

            try:
                assert container_name.endswith(
                    "plugin"
                ), "containerId name must end with -plugin"
            except AssertionError as err:
                error_list.append(err)

            if len(error_list) > 0:
                raise ValidationError(error_list, plugin.__class__)

        except ValidationError as val_err:
            try:
                _error_log(val_err, manifest, "update_polus_plugins")
            except BaseException as e:
                # logger.debug(f"There was an error {e} in {plugin.name}")
                logger.exception(f"In {plugin.name}: {e}")
        except BaseException as e:
            # logger.debug(f"There was an error {e} in {plugin.name}")
            logger.exception(f"In {plugin.name}: {e}")


def update_nist_plugins(gh_auth: typing.Optional[str] = None):

    # Parse README links
    gh = init_github(gh_auth)
    repo = gh.get_repo("usnistgov/WIPP")
    contents = repo.get_contents("plugins")
    readme = [r for r in contents if r.name == "README.md"][0]
    pattern = re.compile(
        r"\[manifest\]\((https?:\/\/(www\.)?[-a-zA-Z0-9@:%._\+~#=]{1,256}\.[a-zA-Z0-9()]{1,6}\b([-a-zA-Z0-9()@:%_\+.~#?&//=]*))\)"
    )
    matches = pattern.findall(str(readme.decoded_content))
    logger.info("Updating NIST plugins.")
    for match in tqdm(matches, desc="NIST Manifests"):
        url_parts = match[0].split("/")[3:]
        plugin_repo = gh.get_repo("/".join(url_parts[:2]))
        manifest = json.loads(
            plugin_repo.get_contents("/".join(url_parts[4:])).decoded_content
        )

        try:
            submit_plugin(manifest)

        except ValidationError as val_err:
            _error_log(val_err, manifest, "update_nist_plugins")


class WippPluginRegistry:
    """Class that contains methods to interact with the REST API of WIPP Registry."""

    def __init__(
        self,
        username: Optional[str] = None,
        password: Optional[str] = None,
        registry_url: str = "https://wipp-registry.ci.aws.labshare.org",
    ):

        self.registry_url = registry_url
        self.username = username
        self.password = password

    def _parse_xml(xml: str):
        """Returns dictionary of Plugin Manifest. If error, returns None."""
        d = xmltodict.parse(xml)["Resource"]["role"]["PluginManifest"][
            "PluginManifestContent"
        ]["#text"]
        try:
            return json.loads(d)
        except:
            e = eval(d)
            if isinstance(e, dict):
                return e
            else:
                return None

    def update_plugins(self):
        url = self.registry_url + "/rest/data/query/"
        headers = {"Content-type": "application/json"}
        data = '{"query": {"$or":[{"Resource.role.type":"Plugin"},{"Resource.role.type.#text":"Plugin"}]}}'
        if self.username and self.password:
            r = requests.post(
                url, headers=headers, data=data, auth=(self.username, self.password)
            )  # authenticated request
        else:
            r = requests.post(url, headers=headers, data=data)
        valid, invalid = 0, {}

        for r in tqdm(r.json()["results"], desc="Updating Plugins from WIPP"):
            try:
                manifest = WippPluginRegistry._parse_xml(r["xml_content"])
                plugin = submit_plugin(manifest)
                valid += 1
            except BaseException as err:
                invalid.update({r["title"]: err.args[0]})

            finally:
                if len(invalid) > 0:
                    self.invalid = invalid
                    logger.debug(
                        "Submitted %s plugins successfully. See WippPluginRegistry.invalid to check errors in unsubmitted plugins"
                        % (valid)
                    )
                logger.debug("Submitted %s plugins successfully." % (valid))
                plugins.refresh()

    def query(
        self,
        title: Optional[str] = None,
        version: Optional[str] = None,
        title_contains: Optional[str] = None,
        contains: Optional[str] = None,
        query_all: bool = False,
        advanced: bool = False,
        query: Optional[str] = None,
        verify: bool = True,
    ):
        """Query Plugins in WIPP Registry.

        This function executes queries for Plugins in the WIPP Registry.

        Args:
            title:
                title of the plugin to query.
                Example: "OME Tiled Tiff Converter"
            version:
                version of the plugins to query.
                Must follow semantic versioning. Example: "1.1.0"
            title_contains:
                keyword that must be part of the title of plugins to query.
                Example: "Converter" will return all plugins with the word "Converter" in their title
            contains:
                keyword that must be part of the description of plugins to query.
                Example: "bioformats" will return all plugins with the word "bioformats" in their description
            query_all: if True it will override any other parameter and will return all plugins
            advanced:
                if True it will override any other parameter.
                `query` must be included
            query: query to execute. This query must be in MongoDB format

            verify: SSL verification. Default is `True`


        Returns:
            An array of the manifests of the Plugins returned by the query.
        """

        url = self.registry_url + "/rest/data/query/"
        headers = {"Content-type": "application/json"}
        query = _generate_query(
            title, version, title_contains, contains, query_all, advanced, query
        )

        data = '{"query": %s}' % str(query).replace("'", '"')

        if self.username and self.password:
            r = requests.post(
                url,
                headers=headers,
                data=data,
                auth=(self.username, self.password),
                verify=verify,
            )  # authenticated request
        else:
            r = requests.post(url, headers=headers, data=data, verify=verify)
        return [
            WippPluginRegistry._parse_xml(x["xml_content"]) for x in r.json()["results"]
        ]

    def get_current_schema(
        self,
        verify: bool = True,
    ):
        """Return current schema in WIPP"""
        r = requests.get(
            urljoin(
                self.registry_url,
                "rest/template-version-manager/global/?title=res-md.xsd",
            ),
            verify=verify,
        )
        if r.ok:
            return r.json()[0]["current"]
        else:
            r.raise_for_status()

    def upload(
        self,
        plugin: Plugin,
        author: Optional[str] = None,
        email: Optional[str] = None,
        publish: bool = True,
        verify: bool = True,
    ):
        """Upload Plugin to WIPP Registry.

        This function uploads a Plugin object to the WIPP Registry.
        Author name and email to be passed to the Plugin object
        information on the WIPP Registry are taken from the value
        of the field `author` in the `Plugin` manifest. That is,
        the first email and the first name (first and last) will
        be passed. The value of these two fields can be overridden
        by specifying them in the arguments.

        Args:
            plugin:
                Plugin to be uploaded
            author:
                Optional `str` to override author name
            email:
                Optional `str` to override email
            publish:
                If `False`, Plugin will not be published to the public
                workspace. It will be visible only to the user uploading
                it. Default is `True`
            verify: SSL verification. Default is `True`

        Returns:
            A message indicating a successful upload.
        """
        manifest = plugin.manifest

        xml_content = _to_xml(manifest, author, email)

        schema_id = self.get_current_schema()

        data = {
            "title": manifest["name"],
            "template": schema_id,
            "xml_content": xml_content,
        }

        url = self.registry_url + "/rest/data/"
        headers = {"Content-type": "application/json"}
        if self.username and self.password:
            r = requests.post(
                url,
                headers=headers,
                data=json.dumps(data),
                auth=(self.username, self.password),
                verify=verify,
            )  # authenticated request
        else:
            raise MissingUserInfo("The registry connection must be authenticated.")

        response_code = r.status_code

        if response_code != 201:
            print(
                "Error uploading file (%s), code %s"
                % (data["title"], str(response_code))
            )
            r.raise_for_status()
        if publish:
            _id = r.json()["id"]
            _purl = url + _id + "/publish/"
            r2 = requests.patch(
                _purl,
                headers=headers,
                auth=(self.username, self.password),
                verify=verify,
            )
            try:
                r2.raise_for_status()
            except HTTPError as err:
                raise FailedToPublish(
                    "Failed to publish %s with id %s" % (data["title"], _id)
                ) from err

        return "Successfully uploaded %s" % data["title"]

    def get_resource_by_pid(self, pid, verify: bool = True):
        """Return current resource."""
        response = requests.get(pid, verify=verify)
        return response.json()

    def patch_resource(
        self,
        pid,
        version,
        verify: bool = True,
    ):
        """Patch resource."""
        # Get current version of the resource
        current_resource = self.get_resource_by_pid(pid, verify)

        data = {
            "version": version,
        }
        response = requests.patch(
            urljoin(self.registry_url, "rest/data/" + data["id"]),
            data,
            auth=(self.username, self.password),
            verify=verify,
        )
        response_code = response.status_code

        if response_code != 200:
            print(
                "Error publishing data (%s), code %s"
                % (data["title"], str(response_code))
            )
            response.raise_for_status()


# def _update_schema(gh_auth: typing.Optional[str] = None):

#     gh = init_github(gh_auth)
#     repo = gh.get_repo("usnistgov/WIPP-Plugins-base-templates")

#     content = repo.get_content(
#         "plugin-manifest/schema/wipp-plugin-manifest-schema.json"
#     )
plugins.WippPluginRegistry = WippPluginRegistry
_Plugins().refresh()  # calls the refresh method when library is imported<|MERGE_RESOLUTION|>--- conflicted
+++ resolved
@@ -35,11 +35,10 @@
     PluginUIInput,
     PluginUIOutput
 )
-<<<<<<< HEAD
+
 from polus._plugins._io import Version, DuplicateVersionFound, _in_old_to_new, _ui_old_to_new
 from polus._plugins._utils import name_cleaner
-=======
->>>>>>> 05be1cc3
+
 from copy import deepcopy
 
 """
