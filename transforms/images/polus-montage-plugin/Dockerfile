FROM polusai/bfio:2.1.9

<<<<<<< HEAD
FROM labshare/polus-bfio-util:2.1.9

# environment variables defined in labshare/polus-bfio-util
=======
# environment variables defined in polusai/bfio
>>>>>>> c1e5fce3
# ENV EXEC_DIR="/opt/executables"
# ENV DATA_DIR="/data"
# ENV POLUS_EXT=".ome.tif"
# ENV POLUS_LOG="INFO" # Change to WARNING for fewer logs, and DEBUG for debugging

# Work directory defined in the base container
# WORKDIR ${EXEC_DIR}

COPY VERSION ${EXEC_DIR}
COPY src ${EXEC_DIR}/

RUN pip3 install -r ${EXEC_DIR}/requirements.txt --no-cache-dir

ENTRYPOINT ["python3", "/opt/executables/main.py"]<|MERGE_RESOLUTION|>--- conflicted
+++ resolved
@@ -1,12 +1,6 @@
 FROM polusai/bfio:2.1.9
 
-<<<<<<< HEAD
-FROM labshare/polus-bfio-util:2.1.9
-
-# environment variables defined in labshare/polus-bfio-util
-=======
 # environment variables defined in polusai/bfio
->>>>>>> c1e5fce3
 # ENV EXEC_DIR="/opt/executables"
 # ENV DATA_DIR="/data"
 # ENV POLUS_EXT=".ome.tif"
