--- conflicted
+++ resolved
@@ -1,8 +1,5 @@
-<<<<<<< HEAD
 # Apply Flatfield Plugin (v2.0.1-dev1)
-=======
-# Apply Flatfield Plugin (v2.0.1)
->>>>>>> a6bfd1db
+
 
 This WIPP plugin applies a flatfield operation on every image in a collection.
 The algorithm used to apply the flatfield is as follows:
